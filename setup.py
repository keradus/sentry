#!/usr/bin/env python

import sys

try:
    from setuptools import setup, find_packages, Command
except ImportError:
    from ez_setup import use_setuptools
    use_setuptools()
    from setuptools import setup, find_packages, Command

tests_require = [
    'Django>=1.2,<1.4',

    'nose',
    'django-nose',

    # celery
    'django-celery',

    # django migrations
    'south',

    # haystack support
    'django-haystack',
    'whoosh',

    # python-daemon and eventlet are required to run the Sentry independent webserver
    'python-daemon>=1.6',
    'eventlet>=0.9.15',
]

install_requires = [
    'django-bitfield',
    'django-paging>=0.2.4',
    'django-indexer>=0.3.0',
    'django-templatetag-sugar>=0.1.0',
]

if sys.version_info[:2] < (2, 5):
    install_requires.append('uuid')

setup(
    name='django-sentry',
<<<<<<< HEAD
    version='1.13.0',
=======
    version='1.12.1',
>>>>>>> 3588f21b
    author='David Cramer',
    author_email='dcramer@gmail.com',
    url='http://github.com/dcramer/django-sentry',
    description = 'Exception Logging to a Database in Django',
    packages=find_packages(exclude=("example_project", "tests")),
    zip_safe=False,
    install_requires=install_requires,
    dependency_links=[
        'https://github.com/disqus/django-haystack/tarball/master#egg=django-haystack',
    ],
    tests_require=tests_require,
    extras_require={'test': tests_require},
    test_suite='runtests.runtests',
    include_package_data=True,
    entry_points = {
        'console_scripts': [
            'sentry = sentry.scripts.runner:main',
        ],
    },
    classifiers=[
        'Framework :: Django',
        'Intended Audience :: Developers',
        'Intended Audience :: System Administrators',
        'Operating System :: OS Independent',
        'Topic :: Software Development'
    ],
)<|MERGE_RESOLUTION|>--- conflicted
+++ resolved
@@ -42,11 +42,7 @@
 
 setup(
     name='django-sentry',
-<<<<<<< HEAD
     version='1.13.0',
-=======
-    version='1.12.1',
->>>>>>> 3588f21b
     author='David Cramer',
     author_email='dcramer@gmail.com',
     url='http://github.com/dcramer/django-sentry',
