--- conflicted
+++ resolved
@@ -36,11 +36,7 @@
   mapDerivedMetricsToFields,
 } from '../widgetCard/transformSessionsResponseToTable';
 
-<<<<<<< HEAD
-import {ContextualProps, DatasetConfig} from './base';
-=======
-import {DatasetConfig, handleOrderByReset} from './base';
->>>>>>> e50ddb95
+import {ContextualProps, DatasetConfig, handleOrderByReset} from './base';
 
 const DEFAULT_WIDGET_QUERY: WidgetQuery = {
   name: '',
@@ -57,7 +53,6 @@
   SessionApiResponse | MetricsApiResponse
 > = {
   defaultWidgetQuery: DEFAULT_WIDGET_QUERY,
-<<<<<<< HEAD
   getTableRequest: (
     api: Client,
     query: WidgetQuery,
@@ -83,10 +78,8 @@
       cursor
     );
   },
-=======
   filterTableOptions: filterPrimaryReleaseTableOptions,
   filterTableAggregateParams: filterAggregateParams,
->>>>>>> e50ddb95
   getCustomFieldRenderer: (field, meta) => getFieldRenderer(field, meta, false),
   getTableFieldOptions: getReleasesTableFieldOptions,
   handleColumnFieldChangeOverride,
