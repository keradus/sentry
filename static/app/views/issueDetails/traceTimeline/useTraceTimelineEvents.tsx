--- conflicted
+++ resolved
@@ -20,10 +20,7 @@
 interface TimelineDiscoverEvent extends BaseEvent {}
 interface TimelineIssuePlatformEvent extends BaseEvent {
   'event.type': string;
-<<<<<<< HEAD
-=======
   'stack.function': string[];
->>>>>>> be0bf9a4
 }
 
 export type TimelineEvent = TimelineDiscoverEvent | TimelineIssuePlatformEvent;
@@ -91,10 +88,7 @@
             'issue',
             'transaction',
             'event.type',
-<<<<<<< HEAD
-=======
             'stack.function',
->>>>>>> be0bf9a4
           ],
           per_page: 100,
           query: `trace:${traceId}`,
