--- conflicted
+++ resolved
@@ -247,11 +247,7 @@
       manager.trace_view.width = 50;
       manager.trace_view.x = 50;
 
-<<<<<<< HEAD
       expect(Math.round(manager.computeTransformXFromTimestamp(75))).toEqual(-250);
-=======
-      expect(Math.round(manager.computeTransformXFromTimestamp(75))).toEqual(250);
->>>>>>> 41eb5ef6
     });
   });
 
