--- conflicted
+++ resolved
@@ -1,12 +1,7 @@
 import {IndexedMembersByProject} from 'sentry/actionCreators/members';
 import LoadingError from 'sentry/components/loadingError';
 import PanelBody from 'sentry/components/panels/panelBody';
-<<<<<<< HEAD
-import IssuesReplayCountProvider from 'sentry/components/replays/issuesReplayCountProvider';
-import StreamGroup, {GroupLoadingPlaceHolder} from 'sentry/components/stream/group';
-=======
 import StreamGroup from 'sentry/components/stream/group';
->>>>>>> a6db03bc
 import GroupStore from 'sentry/stores/groupStore';
 import {Group} from 'sentry/types';
 import theme from 'sentry/utils/theme';
@@ -76,21 +71,9 @@
   }
 
   return (
-<<<<<<< HEAD
-    <IssuesReplayCountProvider groupIds={groupIds}>
-      <GroupList
-        placeholderListSize={placeholderListSize}
-        loading={loading}
-        groupIds={groupIds}
-        memberList={memberList}
-        query={query}
-        sort={sort}
-        displayReprocessingLayout={displayReprocessingLayout}
-        groupStatsPeriod={groupStatsPeriod}
-      />
-    </IssuesReplayCountProvider>
-=======
     <GroupList
+      placeholderListSize={placeholderListSize}
+      loading={loading}
       groupIds={groupIds}
       memberList={memberList}
       query={query}
@@ -98,7 +81,6 @@
       displayReprocessingLayout={displayReprocessingLayout}
       groupStatsPeriod={groupStatsPeriod}
     />
->>>>>>> a6db03bc
   );
 }
 
