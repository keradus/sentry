--- conflicted
+++ resolved
@@ -420,13 +420,9 @@
             sentry_received_timestamp = message.value.timestamp.timestamp()
 
             if self.__should_index_tag_values:
-<<<<<<< HEAD
-                assert not isinstance(old_payload_value["value"], dict)
-=======
                 # Metrics don't support gauges (which use dicts), so assert value type
                 value = old_payload_value["value"]
                 assert isinstance(value, (int, float, list))
->>>>>>> 6416868d
                 new_payload_v1: Metric = {
                     "tags": new_tags,
                     # XXX: relay actually sends this value unconditionally
