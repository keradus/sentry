--- conflicted
+++ resolved
@@ -416,21 +416,14 @@
         metric_path_key = METRIC_PATH_MAPPING[use_case_id]
         table = self._get_table_from_metric_path_key(metric_path_key)
         try:
-<<<<<<< HEAD
-            strings = table.objects.filter(id__in=ids, organization_id=org_id)
-=======
             strings = table.objects.get_many_from_cache(ids)
->>>>>>> 1806c188
 
         except table.DoesNotExist:
             return ret_val
 
-<<<<<<< HEAD
-=======
         for obj in strings:
             assert obj.organization_id == org_id
 
->>>>>>> 1806c188
         return {obj.id: obj.string for obj in strings if (obj and obj.string is not None)}
 
     def _get_metric_path_key(self, use_case_ids: Collection[UseCaseID]) -> UseCaseKey:
