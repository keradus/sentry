--- conflicted
+++ resolved
@@ -45,21 +45,19 @@
         """
         Returns a Redis-compatible key for the model given filters.
         """
-        return '%s:%s:%s' % (model._meta,
-<<<<<<< HEAD
-            md5('&'.join('%s=%s' % (k, self._coerce_val(v)) for k, v in sorted(filters.iteritems()))).hexdigest(),
-=======
-            md5(smart_str('&'.join('%s=%s' % (k, self._map_column(model, k, v)) for k, v in sorted(filters.iteritems())))).hexdigest(),
->>>>>>> db902678
-            column)
+        return '%s:%s:%s' % (
+            model._meta,
+            md5(smart_str('&'.join('%s=%s' % (k, self._coerce_val(v))
+                for k, v in sorted(filters.iteritems())))).hexdigest(),
+            column,
+        )
 
     def _make_extra_key(self, model, filters):
-        return '%s:extra:%s' % (model._meta,
-<<<<<<< HEAD
-            md5('&'.join('%s=%s' % (k, self._coerce_val(v)) for k, v in sorted(filters.iteritems()))).hexdigest())
-=======
-            md5(smart_str('&'.join('%s=%s' % (k, self._map_column(model, k, v)) for k, v in sorted(filters.iteritems())))).hexdigest())
->>>>>>> db902678
+        return '%s:extra:%s' % (
+            model._meta,
+            md5(smart_str('&'.join('%s=%s' % (k, self._coerce_val(v))
+                for k, v in sorted(filters.iteritems())))).hexdigest(),
+        )
 
     def incr(self, model, columns, filters, extra=None):
         with self.conn.map() as conn:
