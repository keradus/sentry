from __future__ import absolute_import

from sentry.api.base import DocSection
from sentry.api.bases.project import ProjectEndpoint
from sentry.api.permissions import assert_perm
from sentry.api.serializers import serialize
from sentry.models import Release


class ProjectReleasesEndpoint(ProjectEndpoint):
    doc_section = DocSection.RELEASES

<<<<<<< HEAD
    def get(self, request, organization_slug, project_slug):
=======
    def get(self, request, project):
>>>>>>> 87398f51
        """
        List a project's releases

        Retrieve a list of releases for a given project.

            {method} {path}

        """
<<<<<<< HEAD
        project = Project.objects.get(
            organization__slug=organization_slug,
            slug=project_slug,
        )

=======
>>>>>>> 87398f51
        assert_perm(project, request.user, request.auth)

        queryset = Release.objects.filter(
            project=project,
        ).order_by('-date_added')

        return self.paginate(
            request=request,
            queryset=queryset,
            # TODO(dcramer): we want to sort by date_added
            order_by='-id',
            on_results=lambda x: serialize(x, request.user),
        )<|MERGE_RESOLUTION|>--- conflicted
+++ resolved
@@ -10,11 +10,7 @@
 class ProjectReleasesEndpoint(ProjectEndpoint):
     doc_section = DocSection.RELEASES
 
-<<<<<<< HEAD
-    def get(self, request, organization_slug, project_slug):
-=======
     def get(self, request, project):
->>>>>>> 87398f51
         """
         List a project's releases
 
@@ -23,14 +19,6 @@
             {method} {path}
 
         """
-<<<<<<< HEAD
-        project = Project.objects.get(
-            organization__slug=organization_slug,
-            slug=project_slug,
-        )
-
-=======
->>>>>>> 87398f51
         assert_perm(project, request.user, request.auth)
 
         queryset = Release.objects.filter(
