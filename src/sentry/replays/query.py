from __future__ import annotations

from collections.abc import Generator, Sequence
from datetime import datetime
from typing import Any

from snuba_sdk import (
    Column,
    Condition,
    Entity,
    Function,
    Granularity,
    Identifier,
    Lambda,
    Limit,
    Op,
    Or,
    Query,
    Request,
)
from snuba_sdk.expressions import Expression
from snuba_sdk.orderby import Direction, OrderBy

from sentry.api.event_search import ParenExpression, SearchConfig, SearchFilter
from sentry.models.organization import Organization
from sentry.replays.lib.query import all_values_for_tag_key
from sentry.replays.usecases.query import (
    Paginators,
    execute_query,
    make_full_aggregation_query,
    query_using_optimized_search,
)
from sentry.utils.snuba import raw_snql_query

MAX_PAGE_SIZE = 100
DEFAULT_PAGE_SIZE = 10
DEFAULT_OFFSET = 0
MAX_REPLAY_LENGTH_HOURS = 1
ELIGIBLE_SUBQUERY_SORTS = {"started_at", "browser.name", "os.name"}


<<<<<<< HEAD
# Compatibility function for getsentry code.
def query_replays_collection(*args, **kwargs):
    return query_replays_collection_raw(*args, **kwargs).response


def query_replays_collection_raw(
=======
def query_replays_collection_paginated(
>>>>>>> 5fb61590
    project_ids: list[int],
    start: datetime,
    end: datetime,
    environment: list[str],
    fields: list[str],
    sort: str | None,
    limit: int,
    offset: int,
    search_filters: Sequence[SearchFilter],
    organization: Organization | None = None,
    actor: Any | None = None,
):
    """Query aggregated replay collection."""
    paginators = Paginators(limit, offset)

    return query_using_optimized_search(
        fields=fields,
        search_filters=search_filters,
        environments=environment,
        sort=sort,
        pagination=paginators,
        organization=organization,
        project_ids=project_ids,
        period_start=start,
        period_stop=end,
        request_user_id=actor.id if actor else None,
    )


def query_replay_instance(
    project_id: int | list[int],
    replay_id: str,
    start: datetime,
    end: datetime,
    organization: Organization | None = None,
    request_user_id: int | None = None,
):
    """Query aggregated replay instance."""
    if isinstance(project_id, list):
        project_ids = project_id
    else:
        project_ids = [project_id]

    return execute_query(
        query=make_full_aggregation_query(
            fields=[],
            replay_ids=[replay_id],
            project_ids=project_ids,
            period_start=start,
            period_end=end,
            request_user_id=request_user_id,
        ),
        tenant_id={"organization_id": organization.id} if organization else {},
        referrer="replays.query.details_query",
    )["data"]


def query_replay_viewed_by_ids(
    project_id: int | list[int],
    replay_id: str,
    start: datetime,
    end: datetime,
    request_user_id: int | None,
    organization: Organization | None = None,
) -> list[dict[str, Any]]:
    """Query unique user ids who viewed a given replay."""
    if isinstance(project_id, list):
        project_ids = project_id
    else:
        project_ids = [project_id]

    return execute_query(
        query=make_full_aggregation_query(
            fields=["viewed_by_ids"],
            replay_ids=[replay_id],
            project_ids=project_ids,
            period_start=start,
            period_end=end,
            request_user_id=request_user_id,
        ),
        tenant_id={"organization_id": organization.id} if organization else {},
        referrer="replays.query.viewed_by_query",
    )["data"]


def query_replays_count(
    project_ids: list[int],
    start: datetime,
    end: datetime,
    replay_ids: list[str],
    tenant_ids: dict[str, Any],
):
    snuba_request = Request(
        dataset="replays",
        app_id="replay-backend-web",
        query=Query(
            match=Entity("replays"),
            select=[
                # The expression is explicitly aliased as "rid" to prevent the default
                # alias "replay_id" from shadowing the replay_id column. When the column
                # is shadowed our index is disabled in the WHERE and we waste a lot of
                # compute parsing UUIDs we don't care about.
                _strip_uuid_dashes("replay_id", Column("replay_id"), alias="rid"),
                Function(
                    "ifNull",
                    parameters=[
                        Function(
                            "max",
                            parameters=[Column("is_archived")],
                        ),
                        0,
                    ],
                    alias="is_archived",
                ),
            ],
            where=[
                Condition(Column("project_id"), Op.IN, project_ids),
                Condition(Column("timestamp"), Op.LT, end),
                Condition(Column("timestamp"), Op.GTE, start),
                Condition(Column("replay_id"), Op.IN, replay_ids),
            ],
            having=[
                # Must include the first sequence otherwise the replay is too old.
                Condition(Function("min", parameters=[Column("segment_id")]), Op.EQ, 0),
                # Require non-archived replays.
                Condition(Column("is_archived"), Op.EQ, 0),
            ],
            orderby=[],
            groupby=[Column("replay_id")],
            granularity=Granularity(3600),
        ),
        tenant_ids=tenant_ids,
    )
    return raw_snql_query(
        snuba_request, referrer="replays.query.query_replays_count", use_cache=True
    )


def query_replays_dataset_tagkey_values(
    project_ids: list[int],
    start: datetime,
    end: datetime,
    environment: str | None,
    tag_key: str,
    tenant_ids: dict[str, Any] | None,
):
    """Query replay tagkey values. Like our other tag functionality, aggregates do not work here."""

    where = []

    if environment:
        where.append(Condition(Column("environment"), Op.IN, environment))

    grouped_column = TAG_QUERY_ALIAS_COLUMN_MAP.get(tag_key)
    if grouped_column is None:
        # see https://clickhouse.com/docs/en/sql-reference/functions/array-join/
        # for arrayJoin behavior. we use it to return a flattened
        # row for each value in the tags.value array
        aggregated_column = Function(
            "arrayJoin",
            parameters=[all_values_for_tag_key(tag_key, Column("tags.key"), Column("tags.value"))],
            alias="tag_value",
        )
        grouped_column = Column("tag_value")

    else:
        # using identity to alias the column
        aggregated_column = Function("identity", parameters=[grouped_column], alias="tag_value")

    snuba_request = Request(
        dataset="replays",
        app_id="replay-backend-web",
        query=Query(
            match=Entity("replays"),
            select=[
                Function("uniq", parameters=[Column("replay_id")], alias="times_seen"),
                Function("min", parameters=[Column("timestamp")], alias="first_seen"),
                Function("max", parameters=[Column("timestamp")], alias="last_seen"),
                aggregated_column,
            ],
            where=[
                Condition(Column("project_id"), Op.IN, project_ids),
                Condition(Column("timestamp"), Op.LT, end),
                Condition(Column("timestamp"), Op.GTE, start),
                Or(
                    [
                        Condition(Column("is_archived"), Op.EQ, 0),
                        Condition(Column("is_archived"), Op.IS_NULL),
                    ]
                ),
                *where,
            ],
            orderby=[OrderBy(Column("times_seen"), Direction.DESC)],
            groupby=[grouped_column],
            granularity=Granularity(3600),
            limit=Limit(1000),
        ),
        tenant_ids=tenant_ids,
    )
    return raw_snql_query(
        snuba_request, referrer="replays.query.query_replays_dataset_tagkey_values", use_cache=True
    )


def anyIfNonZeroIP(
    column_name: str,
    alias: str | None = None,
    aliased: bool = True,
) -> Function:
    return Function(
        "anyIf",
        parameters=[Column(column_name), Function("greater", parameters=[Column(column_name), 0])],
        alias=alias or column_name if aliased else None,
    )


def anyIf(
    column_name: str,
    alias: str | None = None,
    aliased: bool = True,
) -> Function:
    """Returns any value of a non group-by field. in our case, they are always the same,
    so the value should be consistent.
    """
    return Function(
        "anyIf",
        parameters=[Column(column_name), Function("notEmpty", [Column(column_name)])],
        alias=alias or column_name if aliased else None,
    )


def _sorted_aggregated_urls(agg_urls_column, alias):
    mapped_urls = Function(
        "arrayMap",
        parameters=[
            Lambda(
                ["url_tuple"], Function("tupleElement", parameters=[Identifier("url_tuple"), 2])
            ),
            agg_urls_column,
        ],
    )
    mapped_sequence_ids = Function(
        "arrayMap",
        parameters=[
            Lambda(
                ["url_tuple"], Function("tupleElement", parameters=[Identifier("url_tuple"), 1])
            ),
            agg_urls_column,
        ],
    )
    return Function(
        "arrayFlatten",
        parameters=[
            Function(
                "arraySort",
                parameters=[
                    Lambda(
                        ["urls", "sequence_id"],
                        Function("identity", parameters=[Identifier("sequence_id")]),
                    ),
                    mapped_urls,
                    mapped_sequence_ids,
                ],
            )
        ],
        alias=alias,
    )


# Filter

replay_url_parser_config = SearchConfig(
    numeric_keys={
        "duration",
        "count_errors",
        "count_segments",
        "count_urls",
        "count_dead_clicks",
        "count_rage_clicks",
        "activity",
        "count_warnings",
        "count_infos",
    },
)


# Pagination.


def make_pagination_values(limit: Any, offset: Any) -> Paginators:
    """Return a tuple of limit, offset values."""
    limit = _coerce_to_integer_default(limit, DEFAULT_PAGE_SIZE)
    if limit > MAX_PAGE_SIZE or limit < 0:
        limit = DEFAULT_PAGE_SIZE

    offset = _coerce_to_integer_default(offset, DEFAULT_OFFSET)
    return Paginators(limit, offset)


def _coerce_to_integer_default(value: str | None, default: int) -> int:
    """Return an integer or default."""
    if value is None:
        return default

    try:
        return int(value)
    except (ValueError, TypeError):
        return default


def _strip_uuid_dashes(
    input_name: str,
    input_value: Expression,
    alias: str | None = None,
    aliased: bool = True,
):
    return Function(
        "replaceAll",
        parameters=[Function("toString", parameters=[input_value]), "-", ""],
        alias=alias or input_name if aliased else None,
    )


def _activity_score():
    #  taken from frontend calculation:
    #  score = (count_errors * 25 + pagesVisited * 5 ) / 10;
    #  score = Math.floor(Math.min(10, Math.max(1, score)));

    error_weight = Function("multiply", parameters=[Column("count_errors"), 25])
    pages_visited_weight = Function("multiply", parameters=[Column("count_urls"), 5])

    combined_weight = Function(
        "plus",
        parameters=[
            error_weight,
            pages_visited_weight,
        ],
    )

    combined_weight_normalized = Function(
        "intDivOrZero",
        parameters=[
            combined_weight,
            10,
        ],
    )

    return Function(
        "floor",
        parameters=[
            Function(
                "greatest",
                parameters=[
                    1,
                    Function(
                        "least",
                        parameters=[
                            10,
                            combined_weight_normalized,
                        ],
                    ),
                ],
            )
        ],
        alias="activity",
    )


def _collect_event_ids(alias, ids_type_list):
    id_types_to_aggregate = []
    for id_type in ids_type_list:
        id_types_to_aggregate.append(_filter_empty_uuids(id_type))

    return Function(
        "arrayMap",
        parameters=[
            Lambda(
                ["error_id_no_dashes"],
                _strip_uuid_dashes("error_id_no_dashes", Identifier("error_id_no_dashes")),
            ),
            Function("flatten", [id_types_to_aggregate]),
        ],
        alias=alias,
    )


def _collect_new_errors():
    def _collect_non_empty_error_and_fatals():
        return [
            _filter_empty_uuids("error_id"),
            _filter_empty_uuids("fatal_id"),
        ]

    return Function(
        "arrayMap",
        parameters=[
            Lambda(
                ["error_id_no_dashes"],
                _strip_uuid_dashes("error_id_no_dashes", Identifier("error_id_no_dashes")),
            ),
            Function(
                "arrayDistinct",
                parameters=[
                    Function(
                        "flatten",
                        [
                            [
                                Function(
                                    "groupArrayArray",
                                    parameters=[Column("error_ids")],
                                    alias="old_err_ids_for_new_query",
                                ),
                                *_collect_non_empty_error_and_fatals(),
                            ]
                        ],
                    ),
                ],
            ),
        ],
        alias="errorIds",
    )


def _filter_empty_uuids(column_name):
    def _empty_uuids_lambda():
        return Lambda(
            ["id"],
            Function(
                "notEquals",
                parameters=[
                    Identifier("id"),
                    "00000000-0000-0000-0000-000000000000",
                ],
            ),
        )

    return Function(
        "arrayFilter",
        parameters=[
            _empty_uuids_lambda(),
            Function("groupArray", parameters=[Column(column_name)]),
        ],
    )


# A mapping of marshalable fields and theirs dependencies represented as query aliases.  If a
# column is added which depends on another column, you must add it to this mapping.
#
# This mapping represents the minimum number of columns required to satisfy a field.  Without this
# mapping we would need to select all of the fields in order to ensure that dependent fields do
# not raise exceptions when their dependencies are not included.
#
# If a mapping is left as `[]` the query-alias will default to the field name.

FIELD_QUERY_ALIAS_MAP: dict[str, list[str]] = {
    "id": ["replay_id"],
    "replay_type": ["replay_type"],
    "project_id": ["agg_project_id"],
    "project": ["project_id"],
    "platform": ["platform"],
    "environment": ["agg_environment"],
    "releases": ["releases"],
    "release": ["releases"],
    "dist": ["dist"],
    "trace_ids": ["trace_ids"],
    "trace_id": ["trace_ids"],
    "trace": ["trace_ids"],
    "error_ids": ["error_ids"],
    "error_id": ["error_ids"],
    "started_at": ["started_at"],
    "finished_at": ["finished_at"],
    "duration": ["duration", "started_at", "finished_at"],
    "urls": ["urls_sorted", "agg_urls"],
    "url": ["urls_sorted", "agg_urls"],
    "count_errors": ["count_errors"],
    "count_urls": ["count_urls"],
    "count_segments": ["count_segments"],
    "count_dead_clicks": ["count_dead_clicks"],
    "count_rage_clicks": ["count_rage_clicks"],
    "is_archived": ["is_archived"],
    "activity": ["activity", "count_errors", "count_urls"],
    "user": ["user_id", "user_email", "user_username", "user_ip"],
    "os": ["os_name", "os_version"],
    "browser": ["browser_name", "browser_version"],
    "device": ["device_name", "device_brand", "device_family", "device_model"],
    "sdk": ["sdk_name", "sdk_version"],
    "tags": ["tk", "tv"],
    # Nested fields.  Useful for selecting searchable fields.
    "user.id": ["user_id"],
    "user.email": ["user_email"],
    "user.username": ["user_username"],
    "user.ip": ["user_ip"],
    "os.name": ["os_name"],
    "os.version": ["os_version"],
    "browser.name": ["browser_name"],
    "browser.version": ["browser_version"],
    "device.name": ["device_name"],
    "device.brand": ["device_brand"],
    "device.family": ["device_family"],
    "device.model": ["device_model"],
    "sdk.name": ["sdk_name"],
    "sdk.version": ["sdk_version"],
    # Click actions
    "click.alt": ["click.alt"],
    "click.label": ["click.aria_label"],
    "click.class": ["click.class"],
    "click.id": ["click.id"],
    "click.role": ["click.role"],
    "click.tag": ["click.tag"],
    "click.testid": ["click.testid"],
    "click.textContent": ["click.text"],
    "click.title": ["click.title"],
    "click.component_name": ["click.component_name"],
    "click.selector": [
        "click.alt",
        "click.aria_label",
        "click.classes",
        "click.id",
        "click.role",
        "click.tag",
        "click.testid",
        "click.text",
        "click.title",
    ],
    "clicks": [
        "click.alt",
        "click.aria_label",
        "click.classes",
        "click.id",
        "click.role",
        "click.tag",
        "click.testid",
        "click.text",
        "click.title",
        "click.component_name",
    ],
    "warning_id": ["warning_ids"],
    "info_id": ["info_ids"],
    "warning_ids": ["warning_ids"],
    "info_ids": ["info_ids"],
    "count_warnings": ["count_warnings"],
    "count_infos": ["count_infos"],
    "viewed_by_ids": ["viewed_by_ids"],
    "has_viewed": ["viewed_by_ids"],
}


# A flat mapping of query aliases to column instances.  To maintain consistency, the key must
# match the column's query alias.

QUERY_ALIAS_COLUMN_MAP = {
    "replay_id": Column("replay_id"),
    "agg_project_id": Function(
        "anyIf",
        parameters=[Column("project_id"), Function("equals", parameters=[Column("segment_id"), 0])],
        alias="agg_project_id",
    ),
    "trace_ids": Function(
        "arrayMap",
        parameters=[
            Lambda(
                ["trace_id"],
                _strip_uuid_dashes("trace_id", Identifier("trace_id")),
            ),
            Function(
                "groupUniqArrayArray",
                parameters=[Column("trace_ids")],
            ),
        ],
        alias="traceIds",
    ),
    "started_at": Function(
        "min", parameters=[Column("replay_start_timestamp")], alias="started_at"
    ),
    "finished_at": Function("max", parameters=[Column("timestamp")], alias="finished_at"),
    # Because duration considers the max timestamp, archive requests can alter the duration.
    "duration": Function(
        "dateDiff",
        parameters=["second", Column("started_at"), Column("finished_at")],
        alias="duration",
    ),
    "urls_sorted": _sorted_aggregated_urls(Column("agg_urls"), "urls_sorted"),
    "agg_urls": Function(
        "groupArray",
        parameters=[Function("tuple", parameters=[Column("segment_id"), Column("urls")])],
        alias="agg_urls",
    ),
    "count_segments": Function("count", parameters=[Column("segment_id")], alias="count_segments"),
    "count_urls": Function(
        "sum",
        parameters=[Function("length", parameters=[Column("urls")])],
        alias="count_urls",
    ),
    "count_dead_clicks": Function(
        "sumIf",
        parameters=[
            Column("click_is_dead"),
            Function(
                "greaterOrEquals",
                [Column("timestamp"), datetime(year=2023, month=7, day=24)],
            ),
        ],
        alias="count_dead_clicks",
    ),
    "count_rage_clicks": Function(
        "sumIf",
        parameters=[
            Column("click_is_rage"),
            Function(
                "greaterOrEquals",
                [Column("timestamp"), datetime(year=2023, month=7, day=24)],
            ),
        ],
        alias="count_rage_clicks",
    ),
    "is_archived": Function(
        "ifNull",
        parameters=[
            Function(
                "max",
                parameters=[Column("is_archived")],
            ),
            0,
        ],
        alias="isArchived",
    ),
    "activity": _activity_score(),
    "releases": Function(
        "groupUniqArrayIf",
        parameters=[Column("release"), Function("notEmpty", [Column("release")])],
        alias="releases",
    ),
    "replay_type": anyIf(column_name="replay_type", alias="replay_type"),
    "platform": anyIf(column_name="platform"),
    "agg_environment": anyIf(column_name="environment", alias="agg_environment"),
    "dist": anyIf(column_name="dist"),
    "user_id": anyIf(column_name="user_id"),
    "user_email": anyIf(column_name="user_email"),
    "user_username": anyIf(column_name="user_name", alias="user_username"),
    "user_ip": Function(
        "IPv4NumToString",
        parameters=[anyIfNonZeroIP(column_name="ip_address_v4", aliased=False)],
        alias="user_ip",
    ),
    "os_name": anyIf(column_name="os_name"),
    "os_version": anyIf(column_name="os_version"),
    "browser_name": anyIf(column_name="browser_name"),
    "browser_version": anyIf(column_name="browser_version"),
    "device_name": anyIf(column_name="device_name"),
    "device_brand": anyIf(column_name="device_brand"),
    "device_family": anyIf(column_name="device_family"),
    "device_model": anyIf(column_name="device_model"),
    "sdk_name": anyIf(column_name="sdk_name"),
    "sdk_version": anyIf(column_name="sdk_version"),
    "tk": Function("groupArrayArray", parameters=[Column("tags.key")], alias="tk"),
    "tv": Function("groupArrayArray", parameters=[Column("tags.value")], alias="tv"),
    "click.alt": Function("groupArray", parameters=[Column("click_alt")], alias="click_alt"),
    "click.aria_label": Function(
        "groupArray", parameters=[Column("click_aria_label")], alias="click_aria_label"
    ),
    "click.class": Function(
        "groupArrayArray", parameters=[Column("click_class")], alias="clickClass"
    ),
    "click.classes": Function(
        "groupArray", parameters=[Column("click_class")], alias="click_classes"
    ),
    "click.id": Function("groupArray", parameters=[Column("click_id")], alias="click_id"),
    "click.role": Function("groupArray", parameters=[Column("click_role")], alias="click_role"),
    "click.tag": Function("groupArray", parameters=[Column("click_tag")], alias="click_tag"),
    "click.testid": Function(
        "groupArray", parameters=[Column("click_testid")], alias="click_testid"
    ),
    "click.text": Function("groupArray", parameters=[Column("click_text")], alias="click_text"),
    "click.title": Function("groupArray", parameters=[Column("click_title")], alias="click_title"),
    "click.component_name": Function(
        "groupArray", parameters=[Column("click_component_name")], alias="click_component_name"
    ),
    "error_ids": _collect_new_errors(),
    "warning_ids": _collect_event_ids("warning_ids", ["warning_id"]),
    "info_ids": _collect_event_ids("info_ids", ["info_id", "debug_id"]),
    "count_errors": Function(
        "sum",
        parameters=[Column("count_error_events")],
        alias="count_errors",
    ),
    "count_warnings": Function(
        "sum",
        parameters=[Column("count_warning_events")],
        alias="count_warnings",
    ),
    "count_infos": Function(
        "sum",
        parameters=[Column("count_info_events")],
        alias="count_infos",
    ),
    "viewed_by_ids": Function(
        "groupUniqArrayIf",
        parameters=[
            Column("viewed_by_id"),
            Function("greater", parameters=[Column("viewed_by_id"), 0]),
        ],
        alias="viewed_by_ids",
    ),
}


TAG_QUERY_ALIAS_COLUMN_MAP = {
    "replay_type": Column("replay_type"),
    "platform": Column("platform"),
    "environment": Column("environment"),
    "release": Column("release"),
    "dist": Column("dist"),
    "url": Function("arrayJoin", parameters=[Column("urls")]),
    "user.id": Column("user_id"),
    "user.username": Column("user_name"),
    "user.email": Column("user_email"),
    "user.ip": Function(
        "IPv4NumToString",
        parameters=[Column("ip_address_v4")],
    ),
    "sdk.name": Column("sdk_name"),
    "sdk.version": Column("sdk_version"),
    "os.name": Column("os_name"),
    "os.version": Column("os_version"),
    "browser.name": Column("browser_name"),
    "browser.version": Column("browser_version"),
    "device.name": Column("device_name"),
    "device.brand": Column("device_brand"),
    "device.family": Column("device_family"),
    "device.model_id": Column("device_model"),
}


def collect_aliases(fields: list[str]) -> list[str]:
    """Return a unique list of aliases required to satisfy the fields."""
    # Required fields.
    result = {"is_archived", "finished_at", "agg_environment", "agg_project_id"}

    saw_tags = False
    for field in fields:
        aliases = FIELD_QUERY_ALIAS_MAP.get(field, None)
        if aliases is None:
            saw_tags = True
            continue
        for alias in aliases:
            result.add(alias)

    if saw_tags:
        result.add("tk")
        result.add("tv")

    return list(result)


def select_from_fields(fields: list[str], user_id: int | None) -> list[Column | Function]:
    """Return a list of columns to select."""
    selection = []
    for alias in collect_aliases(fields):
        if alias == "has_viewed":
            selection.append(compute_has_viewed(user_id))
        else:
            selection.append(QUERY_ALIAS_COLUMN_MAP[alias])

    return selection


def _extract_children(expression: ParenExpression) -> Generator[SearchFilter, None, None]:
    for child in expression.children:
        if isinstance(child, SearchFilter):
            yield child
        elif isinstance(child, ParenExpression):
            yield from _extract_children(child)


def compute_has_viewed(viewed_by_id: int | None) -> Function:
    if viewed_by_id is None:
        # Return the literal "false" if no user-id was specified.
        return Function("equals", parameters=[1, 2])

    return Function(
        "greater",
        parameters=[
            Function(
                "sum",
                parameters=[
                    Function("equals", parameters=[Column("viewed_by_id"), viewed_by_id]),
                ],
            ),
            0,
        ],
        alias="has_viewed",
    )<|MERGE_RESOLUTION|>--- conflicted
+++ resolved
@@ -39,16 +39,7 @@
 ELIGIBLE_SUBQUERY_SORTS = {"started_at", "browser.name", "os.name"}
 
 
-<<<<<<< HEAD
-# Compatibility function for getsentry code.
-def query_replays_collection(*args, **kwargs):
-    return query_replays_collection_raw(*args, **kwargs).response
-
-
-def query_replays_collection_raw(
-=======
 def query_replays_collection_paginated(
->>>>>>> 5fb61590
     project_ids: list[int],
     start: datetime,
     end: datetime,
