--- conflicted
+++ resolved
@@ -37,9 +37,6 @@
 
         <hr>
 
-<<<<<<< HEAD
-        <h4>Disable {{ provider_name }} Authentication</h4>
-=======
         <h3>General Settings</h3>
 
         {{ form|as_crispy_errors }}
@@ -54,7 +51,6 @@
         <hr>
 
         <h3>Disable {{ provider_name }} Authentication</h3>
->>>>>>> 02c84012
 
         <button class="btn btn-danger pull-right" name="op"
                 value="disable" style="margin-left: 20px">Disable {{ provider_name }} Auth</button>
