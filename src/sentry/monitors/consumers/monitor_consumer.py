--- conflicted
+++ resolved
@@ -251,7 +251,6 @@
     if wrapper["message_type"] == "clock_pulse":
         return
 
-<<<<<<< HEAD
     with sentry_sdk.start_transaction(
         op="_process_message",
         name="monitors.monitor_consumer",
@@ -280,76 +279,13 @@
 
         if killswitch_matches_context(
             "crons.organization.disable-check-in", {"organization_id": project.organization_id}
-=======
-    params: CheckinPayload = json.loads(wrapper["payload"])
-    start_time = to_datetime(float(wrapper["start_time"]))
-    project_id = int(wrapper["project_id"])
-    source_sdk = wrapper["sdk"]
-
-    # Ensure the monitor_slug is slugified, since we are not running this
-    # through the MonitorValidator we must do this here.
-    monitor_slug = slugify(params["monitor_slug"])[:MAX_SLUG_LENGTH].strip("-")
-
-    environment = params.get("environment")
-    project = Project.objects.get_from_cache(id=project_id)
-
-    ratelimit_key = f"{project.organization_id}:{monitor_slug}:{environment}"
-
-    # Strip sdk version to reduce metric cardinality
-    sdk_platform = source_sdk.split("/")[0] if source_sdk else "none"
-
-    metric_kwargs = {
-        "source": "consumer",
-        "sdk_platform": sdk_platform,
-    }
-
-    if killswitch_matches_context(
-        "crons.organization.disable-check-in", {"organization_id": project.organization_id}
-    ):
-        metrics.incr(
-            "monitors.checkin.dropped.blocked",
-            tags={**metric_kwargs},
-        )
-        logger.info(
-            f"monitor check in blocked via killswitch: {project.organization_id} - {monitor_slug}"
-        )
-        return
-
-    if ratelimits.is_limited(
-        f"monitor-checkins:{ratelimit_key}",
-        limit=CHECKIN_QUOTA_LIMIT,
-        window=CHECKIN_QUOTA_WINDOW,
-    ):
-        metrics.incr(
-            "monitors.checkin.dropped.ratelimited",
-            tags={**metric_kwargs},
-        )
-        logger.info(f"monitor check in rate limited: {monitor_slug}")
-        return
-
-    def update_existing_check_in(
-        existing_check_in: MonitorCheckIn,
-        updated_status: CheckInStatus,
-        updated_duration: float,
-        new_date_updated: datetime,
-    ):
-        if (
-            existing_check_in.project_id != project_id
-            or existing_check_in.monitor_id != monitor.id
-            or existing_check_in.monitor_environment_id != monitor_environment.id
->>>>>>> ffe80c7a
         ):
             metrics.incr(
                 "monitors.checkin.dropped.blocked",
                 tags={**metric_kwargs},
             )
-<<<<<<< HEAD
-            logger.debug(
+            logger.info(
                 f"monitor check in blocked via killswitch: {project.organization_id} - {monitor_slug}"
-=======
-            logger.info(
-                f"check-in guid {existing_check_in} already associated with {existing_check_in.monitor_id} not payload monitor {monitor.id}"
->>>>>>> ffe80c7a
             )
             return
 
@@ -359,18 +295,10 @@
             window=CHECKIN_QUOTA_WINDOW,
         ):
             metrics.incr(
-<<<<<<< HEAD
                 "monitors.checkin.dropped.ratelimited",
                 tags={**metric_kwargs},
-=======
-                "monitors.checkin.result",
-                tags={**metric_kwargs, "status": "checkin_finished"},
-            )
-            logger.info(
-                f"check-in was finished: attempted update from {existing_check_in.status} to {updated_status}"
->>>>>>> ffe80c7a
-            )
-            logger.debug(f"monitor check in rate limited: {monitor_slug}")
+            )
+            logger.info(f"monitor check in rate limited: {monitor_slug}")
             return
 
         def update_existing_check_in(
@@ -389,7 +317,7 @@
                     tags={"source": "consumer", "status": "guid_mismatch"},
                 )
                 txn.set_tag("result", "guid_mismatch")
-                logger.debug(
+                logger.info(
                     f"check-in guid {existing_check_in} already associated with {existing_check_in.monitor_id} not payload monitor {monitor.id}"
                 )
                 return
@@ -400,7 +328,7 @@
                     tags={**metric_kwargs, "status": "checkin_finished"},
                 )
                 txn.set_tag("result", "checkin_finished")
-                logger.debug(
+                logger.info(
                     f"check-in was finished: attempted update from {existing_check_in.status} to {updated_status}"
                 )
                 return
@@ -416,7 +344,7 @@
                     tags={**metric_kwargs, "status": "failed_duration_check"},
                 )
                 txn.set_tag("result", "failed_duration_check")
-                logger.debug(f"check-in implicit duration is invalid: {updated_duration}")
+                logger.info(f"check-in implicit duration is invalid: {updated_duration}")
                 return
 
             # update date_added for heartbeat
@@ -444,12 +372,8 @@
                 "monitors.checkin.result",
                 tags={**metric_kwargs, "status": "failed_guid_validation"},
             )
-<<<<<<< HEAD
             txn.set_tag("result", "failed_guid_validation")
             logger.info("monitor_checkin.validation.failed", extra={**params})
-=======
-            logger.info(f"check-in implicit duration is invalid: {updated_duration}")
->>>>>>> ffe80c7a
             return
 
         # When the UUID is empty we will default to looking for the most
@@ -516,7 +440,7 @@
                         tags={**metric_kwargs, "status": "failed_monitor_limits"},
                     )
                     txn.set_tag("result", "failed_monitor_limits")
-                    logger.debug(
+                    logger.info(
                         f"monitor exceeds limits for organization: {project.organization_id}"
                     )
                     return
@@ -531,56 +455,15 @@
                         tags={**metric_kwargs, "status": "failed_monitor_environment_limits"},
                     )
                     txn.set_tag("result", "failed_monitor_environment_limits")
-                    logger.debug(f"monitor environment exceeds limits for monitor: {monitor_slug}")
+                    logger.info(f"monitor environment exceeds limits for monitor: {monitor_slug}")
                     return
-<<<<<<< HEAD
                 except MonitorEnvironmentValidationFailed:
                     metrics.incr(
                         "monitors.checkin.result",
                         tags={**metric_kwargs, "status": "failed_monitor_environment_name_length"},
-=======
-            except MonitorLimitsExceeded:
-                metrics.incr(
-                    "monitors.checkin.result",
-                    tags={**metric_kwargs, "status": "failed_monitor_limits"},
-                )
-                logger.info(f"monitor exceeds limits for organization: {project.organization_id}")
-                return
-
-            try:
-                monitor_environment = MonitorEnvironment.objects.ensure_environment(
-                    project, monitor, environment
-                )
-            except MonitorEnvironmentLimitsExceeded:
-                metrics.incr(
-                    "monitors.checkin.result",
-                    tags={**metric_kwargs, "status": "failed_monitor_environment_limits"},
-                )
-                logger.info(f"monitor environment exceeds limits for monitor: {monitor_slug}")
-                return
-            except MonitorEnvironmentValidationFailed:
-                metrics.incr(
-                    "monitors.checkin.result",
-                    tags={**metric_kwargs, "status": "failed_monitor_environment_name_length"},
-                )
-                logger.info(f"monitor environment name too long: {monitor_slug} - {environment}")
-                return
-
-            status = getattr(CheckInStatus, validated_params["status"].upper())
-            trace_id = validated_params.get("contexts", {}).get("trace", {}).get("trace_id")
-
-            try:
-                if use_latest_checkin:
-                    check_in = (
-                        MonitorCheckIn.objects.select_for_update()
-                        .filter(monitor_environment=monitor_environment)
-                        .exclude(status__in=CheckInStatus.FINISHED_VALUES)
-                        .order_by("-date_added")[:1]
-                        .get()
->>>>>>> ffe80c7a
                     )
                     txn.set_tag("result", "failed_monitor_environment_name_length")
-                    logger.debug(
+                    logger.info(
                         f"monitor environment name too long: {monitor_slug} - {environment}"
                     )
                     return
@@ -597,14 +480,9 @@
                             .order_by("-date_added")[:1]
                             .get()
                         )
-<<<<<<< HEAD
                     else:
                         check_in = MonitorCheckIn.objects.select_for_update().get(
                             guid=check_in_id,
-=======
-                        logger.info(
-                            f"monitor environment does not match on existing guid: {environment} - {check_in_id}"
->>>>>>> ffe80c7a
                         )
 
                         if check_in.monitor_environment_id != monitor_environment.id:
@@ -616,7 +494,7 @@
                                 },
                             )
                             txn.set_tag("result", "failed_monitor_environment_guid_match")
-                            logger.debug(
+                            logger.info(
                                 f"monitor environment does not match on existing guid: {environment} - {check_in_id}"
                             )
                             return
@@ -682,9 +560,8 @@
                 "monitors.checkin.result",
                 tags={**metric_kwargs, "status": "failed_checkin_creation_lock"},
             )
-<<<<<<< HEAD
             txn.set_tag("result", "failed_checkin_creation_lock")
-            logger.debug(f"failed to acquire lock to create check-in: {guid}")
+            logger.info(f"failed to acquire lock to create check-in: {guid}")
         except Exception:
             # Skip this message and continue processing in the consumer.
             metrics.incr(
@@ -693,21 +570,6 @@
             )
             txn.set_tag("result", "error")
             logger.exception("Failed to process check-in", exc_info=True)
-=======
-    except UnableToAcquireLock:
-        metrics.incr(
-            "monitors.checkin.result",
-            tags={**metric_kwargs, "status": "failed_checkin_creation_lock"},
-        )
-        logger.info(f"failed to acquire lock to create check-in: {guid}")
-    except Exception:
-        # Skip this message and continue processing in the consumer.
-        metrics.incr(
-            "monitors.checkin.result",
-            tags={**metric_kwargs, "status": "error"},
-        )
-        logger.exception("Failed to process check-in", exc_info=True)
->>>>>>> ffe80c7a
 
 
 class StoreMonitorCheckInStrategyFactory(ProcessingStrategyFactory[KafkaPayload]):
