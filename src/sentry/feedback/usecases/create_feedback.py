from __future__ import annotations

import logging
from datetime import datetime
from enum import Enum
from typing import Any, TypedDict
from uuid import uuid4

import jsonschema

from sentry.constants import DataCategory
from sentry.eventstore.models import Event
from sentry.issues.grouptype import FeedbackGroup
from sentry.issues.issue_occurrence import IssueEvidence, IssueOccurrence
from sentry.issues.json_schemas import EVENT_PAYLOAD_SCHEMA, LEGACY_EVENT_PAYLOAD_SCHEMA
from sentry.issues.producer import PayloadType, produce_occurrence_to_kafka
from sentry.models.project import Project
from sentry.signals import first_feedback_received, first_new_feedback_received
from sentry.utils import metrics
from sentry.utils.dates import ensure_aware
from sentry.utils.outcomes import Outcome, track_outcome
from sentry.utils.safe import get_path

logger = logging.getLogger(__name__)

UNREAL_FEEDBACK_UNATTENDED_MESSAGE = "Sent in the unattended mode"


class FeedbackCreationSource(Enum):
    NEW_FEEDBACK_ENVELOPE = "new_feedback_envelope"
    NEW_FEEDBACK_DJANGO_ENDPOINT = "new_feedback_sentry_django_endpoint"  # TODO: delete this once feedback_ingest API deprecated
    USER_REPORT_DJANGO_ENDPOINT = "user_report_sentry_django_endpoint"
    USER_REPORT_ENVELOPE = "user_report_envelope"
    CRASH_REPORT_EMBED_FORM = "crash_report_embed_form"


def make_evidence(feedback, source: FeedbackCreationSource):
    evidence_data = {}
    evidence_display = []
    if feedback.get("contact_email"):
        evidence_data["contact_email"] = feedback["contact_email"]
        evidence_display.append(
            IssueEvidence(name="contact_email", value=feedback["contact_email"], important=False)
        )
    if feedback.get("message"):
        evidence_data["message"] = feedback["message"]
        evidence_display.append(
            IssueEvidence(name="message", value=feedback["message"], important=True)
        )
    if feedback.get("name"):
        evidence_data["name"] = feedback["name"]
        evidence_display.append(IssueEvidence(name="name", value=feedback["name"], important=False))

    evidence_data["source"] = source.value
    evidence_display.append(IssueEvidence(name="source", value=source.value, important=False))

    return evidence_data, evidence_display


def fix_for_issue_platform(event_data):
    # the issue platform has slightly different requirements than ingest
    # for event schema, so we need to massage the data a bit
    ret_event: dict[str, Any] = {}

    ret_event["timestamp"] = ensure_aware(
        datetime.fromtimestamp(event_data["timestamp"])
    ).isoformat()

    ret_event["received"] = event_data["received"]

    ret_event["project_id"] = event_data["project_id"]

    ret_event["contexts"] = event_data.get("contexts", {})

    # TODO: remove this once feedback_ingest API deprecated
    # as replay context will be filled in
    if not event_data["contexts"].get("replay") and event_data["contexts"].get("feedback", {}).get(
        "replay_id"
    ):
        ret_event["contexts"]["replay"] = {
            "replay_id": event_data["contexts"].get("feedback", {}).get("replay_id")
        }
    ret_event["event_id"] = event_data["event_id"]
    ret_event["tags"] = event_data.get("tags", [])

    ret_event["platform"] = event_data.get("platform", "other")
    ret_event["level"] = event_data.get("level", "info")

    ret_event["environment"] = event_data.get("environment", "production")
    if event_data.get("sdk"):
        ret_event["sdk"] = event_data["sdk"]
    ret_event["request"] = event_data.get("request", {})

    ret_event["user"] = event_data.get("user", {})

    if event_data.get("dist") is not None:
        del event_data["dist"]
    if event_data.get("user", {}).get("name") is not None:
        del event_data["user"]["name"]
    if event_data.get("user", {}).get("isStaff") is not None:
        del event_data["user"]["isStaff"]

    if event_data.get("user", {}).get("id") is not None:
        event_data["user"]["id"] = str(event_data["user"]["id"])

    # If no user email was provided specify the contact-email as the user-email.
    feedback_obj = event_data.get("contexts", {}).get("feedback", {})
    contact_email = feedback_obj.get("contact_email")
    if not ret_event["user"].get("email", ""):
        ret_event["user"]["email"] = contact_email

    # Set the event message to the feedback message.
    ret_event["logentry"] = {"message": feedback_obj.get("message")}

    return ret_event


def should_filter_feedback(event, project_id, source: FeedbackCreationSource):
    # Right now all unreal error events without a feedback
    # actually get a sent a feedback with this message
    # signifying there is no feedback. Let's go ahead and filter these.

    if (
        event.get("contexts") is None
        or event["contexts"].get("feedback") is None
        or event["contexts"]["feedback"].get("message") is None
    ):
        metrics.incr(
            "feedback.create_feedback_issue.filtered",
            tags={"reason": "missing_context"},
        )
        return True

    if event["contexts"]["feedback"]["message"] == UNREAL_FEEDBACK_UNATTENDED_MESSAGE:
        metrics.incr(
            "feedback.create_feedback_issue.filtered",
            tags={"reason": "unreal.unattended"},
        )
        return True

    if event["contexts"]["feedback"]["message"].strip() == "":
        metrics.incr("feedback.create_feedback_issue.filtered", tags={"reason": "empty"})
        return True

    return False


def create_feedback_issue(event, project_id, source: FeedbackCreationSource):
    metrics.incr("feedback.create_feedback_issue.entered")

    if should_filter_feedback(event, project_id, source):
        return

    # Note that some of the fields below like title and subtitle
    # are not used by the feedback UI, but are required.
    event["event_id"] = event.get("event_id") or uuid4().hex
    detection_time = ensure_aware(datetime.fromtimestamp(event["timestamp"]))
    evidence_data, evidence_display = make_evidence(event["contexts"]["feedback"], source)
    occurrence = IssueOccurrence(
        id=uuid4().hex,
        event_id=event.get("event_id") or uuid4().hex,
        project_id=project_id,
        fingerprint=[
            uuid4().hex
        ],  # random UUID for fingerprint so feedbacks are grouped individually
        issue_title="User Feedback",
        subtitle=event["contexts"]["feedback"]["message"],
        resource_id=None,
        evidence_data=evidence_data,
        evidence_display=evidence_display,
        type=FeedbackGroup,
        detection_time=detection_time,
        culprit="user",  # TODO: fill in culprit correctly -- URL or paramaterized route/tx name?
        level=event.get("level", "info"),
    )
    now = datetime.now()

    event_data = {
        "project_id": project_id,
        "received": now.isoformat(),
        "tags": event.get("tags", {}),
        **event,
    }
    event_fixed = fix_for_issue_platform(event_data)

    # make sure event data is valid for issue platform
    validate_issue_platform_event_schema(event_fixed)

    project = Project.objects.get_from_cache(id=project_id)

    if not project.flags.has_feedbacks:
        first_feedback_received.send_robust(project=project, sender=Project)

    if (
        source
        in [
            FeedbackCreationSource.NEW_FEEDBACK_ENVELOPE,
            FeedbackCreationSource.NEW_FEEDBACK_DJANGO_ENDPOINT,
        ]
        and not project.flags.has_new_feedbacks
    ):
        first_new_feedback_received.send_robust(project=project, sender=Project)

    produce_occurrence_to_kafka(
        payload_type=PayloadType.OCCURRENCE, occurrence=occurrence, event_data=event_fixed
    )
    metrics.incr(
        "feedback.create_feedback_issue.produced_occurrence",
        tags={"referrer": source.value},
        sample_rate=1.0,
    )
    track_outcome(
        org_id=project.organization_id,
        project_id=project_id,
        key_id=None,
        outcome=Outcome.ACCEPTED,
        reason=None,
        timestamp=detection_time,
        event_id=event["event_id"],
        category=DataCategory.USER_REPORT_V2,
        quantity=1,
    )


def validate_issue_platform_event_schema(event_data):
    """
    The issue platform schema validation does not run in dev atm so we have to do the validation
    ourselves, or else our tests are not representative of what happens in prod.
    """
    try:
        jsonschema.validate(event_data, EVENT_PAYLOAD_SCHEMA)
        logger.warning(
            "invalid event data for issue platform event payload schema",
            extra={"event_data": event_data},
        )
    except jsonschema.exceptions.ValidationError:
<<<<<<< HEAD
        logger.warning(
            "invalid event data for issue platform event payload legacy schema",
            extra={"event_data": event_data},
        )
        jsonschema.validate(event_data, LEGACY_EVENT_PAYLOAD_SCHEMA)
=======
        try:
            jsonschema.validate(event_data, LEGACY_EVENT_PAYLOAD_SCHEMA)
        except jsonschema.exceptions.ValidationError:
            metrics.incr("feedback.create_feedback_issue.invalid_schema")
            raise
>>>>>>> 4b54b4e2


class UserReportShimDict(TypedDict):
    name: str
    email: str
    comments: str
    event_id: str
    level: str


def shim_to_feedback(
    report: UserReportShimDict,
    event: Event,
    project: Project,
    source: FeedbackCreationSource,
):
    """
    takes user reports from the legacy user report form/endpoint and
    user reports that come from relay envelope ingestion and
    creates a new User Feedback from it.
    User feedbacks are an event type, so we try and grab as much from the
    legacy user report and event to create the new feedback.
    """
    try:
        feedback_event: dict[str, Any] = {
            "contexts": {
                "feedback": {
                    "name": report.get("name", ""),
                    "contact_email": report["email"],
                    "message": report["comments"],
                },
            },
        }

        if event:
            feedback_event["contexts"]["feedback"]["associated_event_id"] = event.event_id

            if get_path(event.data, "contexts", "replay", "replay_id"):
                feedback_event["contexts"]["replay"] = event.data["contexts"]["replay"]
                feedback_event["contexts"]["feedback"]["replay_id"] = event.data["contexts"][
                    "replay"
                ]["replay_id"]
            feedback_event["timestamp"] = event.datetime.timestamp()
            feedback_event["level"] = event.data["level"]
            feedback_event["platform"] = event.platform
            feedback_event["level"] = event.data["level"]
            feedback_event["environment"] = event.get_environment().name
            feedback_event["tags"] = [list(item) for item in event.tags]

        else:
            feedback_event["timestamp"] = datetime.utcnow().timestamp()
            feedback_event["platform"] = "other"
            feedback_event["level"] = report.get("level", "info")

            if report.get("event_id"):
                feedback_event["contexts"]["feedback"]["associated_event_id"] = report["event_id"]

        create_feedback_issue(feedback_event, project.id, source)
    except Exception:
        logger.exception(
            "Error attempting to create new User Feedback from Shiming old User Report"
        )<|MERGE_RESOLUTION|>--- conflicted
+++ resolved
@@ -234,19 +234,16 @@
             extra={"event_data": event_data},
         )
     except jsonschema.exceptions.ValidationError:
-<<<<<<< HEAD
-        logger.warning(
-            "invalid event data for issue platform event payload legacy schema",
-            extra={"event_data": event_data},
-        )
-        jsonschema.validate(event_data, LEGACY_EVENT_PAYLOAD_SCHEMA)
-=======
+        
         try:
             jsonschema.validate(event_data, LEGACY_EVENT_PAYLOAD_SCHEMA)
         except jsonschema.exceptions.ValidationError:
+            logger.warning(
+                "invalid event data for issue platform event payload legacy schema",
+                extra={"event_data": event_data},
+            )
             metrics.incr("feedback.create_feedback_issue.invalid_schema")
             raise
->>>>>>> 4b54b4e2
 
 
 class UserReportShimDict(TypedDict):
