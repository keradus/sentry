"""
These settings act as the default (base) settings for the Sentry-provided web-server
"""

from __future__ import annotations

import os
import os.path
import platform
import re
import socket
import sys
import tempfile
from collections.abc import Callable, Mapping, MutableSequence
from datetime import datetime, timedelta
from typing import Any, Final, Union, overload
from urllib.parse import urlparse

import sentry
from sentry.conf.api_pagination_allowlist_do_not_modify import (
    SENTRY_API_PAGINATION_ALLOWLIST_DO_NOT_MODIFY,
)
from sentry.conf.types.kafka_definition import ConsumerDefinition
from sentry.conf.types.logging_config import LoggingConfig
from sentry.conf.types.role_dict import RoleDict
from sentry.conf.types.sdk_config import ServerSdkConfig
from sentry.utils import json  # NOQA (used in getsentry config)
from sentry.utils.celery import crontab_with_minute_jitter
from sentry.utils.types import Type, type_from_value


def gettext_noop(s: str) -> str:
    return s


socket.setdefaulttimeout(5)


_EnvTypes = Union[str, float, int, list, dict]


@overload
def env(key: str) -> str:
    ...


@overload
def env(key: str, default: _EnvTypes, type: Type | None = None) -> _EnvTypes:
    ...


def env(
    key: str,
    default: str | _EnvTypes = "",
    type: Type | None = None,
) -> _EnvTypes:
    """
    Extract an environment variable for use in configuration

    :param key: The environment variable to be extracted.
    :param default: The value to be returned if `key` is not found.
    :param type: The type of the returned object (defaults to the type of `default`).
       Type parsers must come from sentry.utils.types and not python stdlib.
    :return: The environment variable if it exists, else `default`.
    """

    # First check an internal cache, so we can `pop` multiple times
    # without actually losing the value.
    try:
        rv = _env_cache[key]
    except KeyError:
        if "SENTRY_RUNNING_UWSGI" in os.environ:
            # We do this so when the process forks off into uwsgi
            # we want to actually be popping off values. This is so that
            # at runtime, the variables aren't actually available.
            fn: Callable[[str], str] = os.environ.pop
        else:
            fn = os.environ.__getitem__

        try:
            rv = fn(key)
            _env_cache[key] = rv
        except KeyError:
            rv = default

    if type is None:
        type = type_from_value(default)

    return type(rv)


_env_cache: dict[str, object] = {}

ENVIRONMENT = os.environ.get("SENTRY_ENVIRONMENT", "production")

NO_SPOTLIGHT = os.environ.get("NO_SPOTLIGHT", False)

IS_DEV = ENVIRONMENT == "development"

DEBUG = IS_DEV
# override the settings dumped in the debug view
DEFAULT_EXCEPTION_REPORTER_FILTER = (
    "sentry.debug.utils.exception_reporter_filter.NoSettingsExceptionReporterFilter"
)

ENFORCE_PAGINATION = True if DEBUG else False

ADMINS = ()

# Hosts that are considered in the same network (including VPNs).
INTERNAL_IPS = ()

# List of IP subnets which should not be accessible
SENTRY_DISALLOWED_IPS = ()

# When resolving DNS for external sources (source map fetching, webhooks, etc),
# ensure that domains are fully resolved first to avoid poking internal
# search domains.
SENTRY_ENSURE_FQDN = False

# XXX [!!]: When adding a new key here BE SURE to configure it in getsentry, as
#           it can not be `default`. The default cluster in sentry.io
#           production is NOT a true redis cluster and WILL error in prod.
SENTRY_DYNAMIC_SAMPLING_RULES_REDIS_CLUSTER = "default"
SENTRY_INCIDENT_RULES_REDIS_CLUSTER = "default"
SENTRY_RATE_LIMIT_REDIS_CLUSTER = "default"
SENTRY_RULE_TASK_REDIS_CLUSTER = "default"
SENTRY_TRANSACTION_NAMES_REDIS_CLUSTER = "default"
SENTRY_WEBHOOK_LOG_REDIS_CLUSTER = "default"
SENTRY_ARTIFACT_BUNDLES_INDEXING_REDIS_CLUSTER = "default"
SENTRY_INTEGRATION_ERROR_LOG_REDIS_CLUSTER = "default"
SENTRY_DEBUG_FILES_REDIS_CLUSTER = "default"
SENTRY_MONITORS_REDIS_CLUSTER = "default"
SENTRY_STATISTICAL_DETECTORS_REDIS_CLUSTER = "default"
SENTRY_METRIC_META_REDIS_CLUSTER = "default"
SENTRY_ESCALATION_THRESHOLDS_REDIS_CLUSTER = "default"
SENTRY_SPAN_BUFFER_CLUSTER = "default"

# Hosts that are allowed to use system token authentication.
# http://en.wikipedia.org/wiki/Reserved_IP_addresses
INTERNAL_SYSTEM_IPS = (
    "0.0.0.0/8",
    "10.0.0.0/8",
    "100.64.0.0/10",
    "127.0.0.0/8",
    "169.254.0.0/16",
    "172.16.0.0/12",
    "192.0.0.0/29",
    "192.0.2.0/24",
    "192.88.99.0/24",
    "192.168.0.0/16",
    "198.18.0.0/15",
    "198.51.100.0/24",
    "224.0.0.0/4",
    "240.0.0.0/4",
    "255.255.255.255/32",
)

MANAGERS = ADMINS

APPEND_SLASH = True

PROJECT_ROOT = os.path.normpath(os.path.join(os.path.dirname(__file__), os.pardir))

CONF_DIR = os.path.abspath(os.path.dirname(__file__))

# XXX(dcramer): handle case when we've installed from source vs just running
# this straight out of the repository
if "site-packages" in __file__:
    NODE_MODULES_ROOT = os.path.join(PROJECT_ROOT, "node_modules")
else:
    NODE_MODULES_ROOT = os.path.join(PROJECT_ROOT, os.pardir, os.pardir, "node_modules")

NODE_MODULES_ROOT = os.path.normpath(NODE_MODULES_ROOT)

DEVSERVICES_CONFIG_DIR = os.path.normpath(
    os.path.join(PROJECT_ROOT, os.pardir, os.pardir, "config")
)

SENTRY_DISTRIBUTED_CLICKHOUSE_TABLES = False

RELAY_CONFIG_DIR = os.path.join(DEVSERVICES_CONFIG_DIR, "relay")

SYMBOLICATOR_CONFIG_DIR = os.path.join(DEVSERVICES_CONFIG_DIR, "symbolicator")

# XXX(epurkhiser): The generated chartucterie config.js file will be stored
# here. This directory may not exist until that file is generated.
CHARTCUTERIE_CONFIG_DIR = os.path.join(DEVSERVICES_CONFIG_DIR, "chartcuterie")

CDC_CONFIG_DIR = os.path.join(DEVSERVICES_CONFIG_DIR, "cdc")

sys.path.insert(0, os.path.normpath(os.path.join(PROJECT_ROOT, os.pardir)))

DATABASES = {
    "default": {
        "ENGINE": "sentry.db.postgres",
        "NAME": "sentry",
        "USER": "postgres",
        "PASSWORD": "",
        "HOST": "127.0.0.1",
        "PORT": "",
        "AUTOCOMMIT": True,
        "ATOMIC_REQUESTS": False,
    }
}

if "DATABASE_URL" in os.environ:
    url = urlparse(os.environ["DATABASE_URL"])

    # Update with environment configuration.
    DATABASES["default"].update(
        {
            "NAME": url.path[1:],
            "USER": url.username,
            "PASSWORD": url.password,
            "HOST": url.hostname,
            "PORT": url.port,
        }
    )


# This should always be UTC.
TIME_ZONE = "UTC"

# Language code for this installation. All choices can be found here:
# http://www.i18nguy.com/unicode/language-identifiers.html
LANGUAGE_CODE = "en-us"

LANGUAGES: tuple[tuple[str, str], ...] = (
    ("af", gettext_noop("Afrikaans")),
    ("ar", gettext_noop("Arabic")),
    ("az", gettext_noop("Azerbaijani")),
    ("bg", gettext_noop("Bulgarian")),
    ("be", gettext_noop("Belarusian")),
    ("bn", gettext_noop("Bengali")),
    ("br", gettext_noop("Breton")),
    ("bs", gettext_noop("Bosnian")),
    ("ca", gettext_noop("Catalan")),
    ("cs", gettext_noop("Czech")),
    ("cy", gettext_noop("Welsh")),
    ("da", gettext_noop("Danish")),
    ("de", gettext_noop("German")),
    ("el", gettext_noop("Greek")),
    ("en", gettext_noop("English")),
    ("eo", gettext_noop("Esperanto")),
    ("es", gettext_noop("Spanish")),
    ("et", gettext_noop("Estonian")),
    ("eu", gettext_noop("Basque")),
    ("fa", gettext_noop("Persian")),
    ("fi", gettext_noop("Finnish")),
    ("fr", gettext_noop("French")),
    ("ga", gettext_noop("Irish")),
    ("gl", gettext_noop("Galician")),
    ("he", gettext_noop("Hebrew")),
    ("hi", gettext_noop("Hindi")),
    ("hr", gettext_noop("Croatian")),
    ("hu", gettext_noop("Hungarian")),
    ("ia", gettext_noop("Interlingua")),
    ("id", gettext_noop("Indonesian")),
    ("is", gettext_noop("Icelandic")),
    ("it", gettext_noop("Italian")),
    ("ja", gettext_noop("Japanese")),
    ("ka", gettext_noop("Georgian")),
    ("kk", gettext_noop("Kazakh")),
    ("km", gettext_noop("Khmer")),
    ("kn", gettext_noop("Kannada")),
    ("ko", gettext_noop("Korean")),
    ("lb", gettext_noop("Luxembourgish")),
    ("lt", gettext_noop("Lithuanian")),
    ("lv", gettext_noop("Latvian")),
    ("mk", gettext_noop("Macedonian")),
    ("ml", gettext_noop("Malayalam")),
    ("mn", gettext_noop("Mongolian")),
    ("my", gettext_noop("Burmese")),
    ("nb", gettext_noop("Norwegian Bokmal")),
    ("ne", gettext_noop("Nepali")),
    ("nl", gettext_noop("Dutch")),
    ("nn", gettext_noop("Norwegian Nynorsk")),
    ("os", gettext_noop("Ossetic")),
    ("pa", gettext_noop("Punjabi")),
    ("pl", gettext_noop("Polish")),
    ("pt", gettext_noop("Portuguese")),
    ("pt-br", gettext_noop("Brazilian Portuguese")),
    ("ro", gettext_noop("Romanian")),
    ("ru", gettext_noop("Russian")),
    ("sk", gettext_noop("Slovak")),
    ("sl", gettext_noop("Slovenian")),
    ("sq", gettext_noop("Albanian")),
    ("sr", gettext_noop("Serbian")),
    ("sv-se", gettext_noop("Swedish")),
    ("sw", gettext_noop("Swahili")),
    ("ta", gettext_noop("Tamil")),
    ("te", gettext_noop("Telugu")),
    ("th", gettext_noop("Thai")),
    ("tr", gettext_noop("Turkish")),
    ("tt", gettext_noop("Tatar")),
    ("udm", gettext_noop("Udmurt")),
    ("uk", gettext_noop("Ukrainian")),
    ("ur", gettext_noop("Urdu")),
    ("vi", gettext_noop("Vietnamese")),
    ("zh-cn", gettext_noop("Simplified Chinese")),
    ("zh-tw", gettext_noop("Traditional Chinese")),
)

from .locale import CATALOGS

LANGUAGES = tuple((code, name) for code, name in LANGUAGES if code in CATALOGS)

SUPPORTED_LANGUAGES = frozenset(CATALOGS)

SITE_ID = 1

# If you set this to False, Django will make some optimizations so as not
# to load the internationalization machinery.
USE_I18N = True

USE_TZ = True

# CAVEAT: If you're adding a middleware that modifies a response's content,
# and appears before CommonMiddleware, you must either reorder your middleware
# so that responses aren't modified after Content-Length is set, or have the
# response modifying middleware reset the Content-Length header.
# This is because CommonMiddleware Sets the Content-Length header for non-streaming responses.
MIDDLEWARE: tuple[str, ...] = (
    "csp.middleware.CSPMiddleware",
    "sentry.middleware.health.HealthCheck",
    "sentry.middleware.security.SecurityHeadersMiddleware",
    "sentry.middleware.env.SentryEnvMiddleware",
    "sentry.middleware.proxy.SetRemoteAddrFromForwardedFor",
    "sentry.middleware.stats.RequestTimingMiddleware",
    "sentry.middleware.access_log.access_log_middleware",
    "sentry.middleware.stats.ResponseCodeMiddleware",
    "sentry.middleware.subdomain.SubdomainMiddleware",
    "django.middleware.common.CommonMiddleware",
    "django.contrib.sessions.middleware.SessionMiddleware",
    "django.middleware.csrf.CsrfViewMiddleware",
    "sentry.middleware.auth.AuthenticationMiddleware",
    "sentry.middleware.integrations.IntegrationControlMiddleware",
    "sentry.middleware.api_gateway.ApiGatewayMiddleware",
    "sentry.middleware.customer_domain.CustomerDomainMiddleware",
    "sentry.middleware.sudo.SudoMiddleware",
    "sentry.middleware.superuser.SuperuserMiddleware",
    "sentry.middleware.staff.StaffMiddleware",
    "sentry.middleware.locale.SentryLocaleMiddleware",
    "sentry.middleware.ratelimit.RatelimitMiddleware",
    "django.contrib.messages.middleware.MessageMiddleware",
)

ROOT_URLCONF = "sentry.conf.urls"

# TODO(joshuarli): Django 1.10 introduced this option, which restricts the size of a
# request body. We have some middleware in sentry.middleware.proxy that sets the
# Content Length to max uint32 in certain cases related to minidump.
# Once relay's fully rolled out, that can be deleted.
# Until then, the safest and easiest thing to do is to disable this check
# to leave things the way they were with Django <1.9.
DATA_UPLOAD_MAX_MEMORY_SIZE = None

TEMPLATES = [
    {
        "BACKEND": "django.template.backends.django.DjangoTemplates",
        "DIRS": [os.path.join(PROJECT_ROOT, "templates")],
        "APP_DIRS": True,
        "OPTIONS": {
            "context_processors": [
                "django.contrib.auth.context_processors.auth",
                "django.contrib.messages.context_processors.messages",
                "django.template.context_processors.csrf",
                "django.template.context_processors.request",
            ]
        },
    }
]

SENTRY_OUTBOX_MODELS: Mapping[str, list[str]] = {
    "CONTROL": ["sentry.ControlOutbox"],
    "REGION": ["sentry.RegionOutbox"],
}

# Do not modify reordering
# The applications listed first in INSTALLED_APPS have precedence
INSTALLED_APPS: tuple[str, ...] = (
    "django.contrib.auth",
    "django.contrib.contenttypes",
    "django.contrib.messages",
    "django.contrib.sessions",
    "django.contrib.sites",
    "drf_spectacular",
    "crispy_forms",
    "rest_framework",
    "sentry",
    "sentry.analytics",
    "sentry.incidents.apps.Config",
    "sentry.discover",
    "sentry.analytics.events",
    "sentry.nodestore",
    "sentry.monitors",
    "sentry.replays",
    "sentry.release_health",
    "sentry.search",
    "sentry.sentry_metrics.indexer.postgres.apps.Config",
    "sentry.snuba",
    "sentry.lang.java.apps.Config",
    "sentry.lang.javascript.apps.Config",
    "sentry.plugins.sentry_interface_types.apps.Config",
    "sentry.plugins.sentry_urls.apps.Config",
    "sentry.plugins.sentry_useragents.apps.Config",
    "sentry.plugins.sentry_webhooks.apps.Config",
    "social_auth",
    "sudo",
    "sentry.eventstream",
    "sentry.auth.providers.google.apps.Config",
    "sentry.auth.providers.fly.apps.Config",
    "django.contrib.staticfiles",
    "sentry.issues.apps.Config",
    "sentry.feedback",
    "sentry.hybridcloud",
)

# Silence internal hints from Django's system checks
SILENCED_SYSTEM_CHECKS = (
    # Django recommends to use OneToOneField over ForeignKey(unique=True)
    # however this changes application behavior in ways that break association
    # loading
    "fields.W342",
    # We have a "catch-all" react_page_view that we only want to match on URLs
    # ending with a `/` to allow APPEND_SLASHES to kick in for the ones lacking
    # the trailing slash. This confuses the warning as the regex is `/$` which
    # looks like it starts with a slash but it doesn't.
    "urls.W002",
    # Our own AuthenticationMiddleware suffices as a replacement for
    # django.contrib.auth.middleware.AuthenticationMiddleware; both add the
    # authenticated user to the HttpRequest which is what's needed here.
    "admin.E408",
    # This is fixed in Django@7c08f26bf0439c1ed593b51b51ad847f7e262bc1.
    # It's not our problem; refer to Django issue 32260.
    "urls.E007",
)

CSP_INCLUDE_NONCE_IN = [
    "script-src",
]

CSP_DEFAULT_SRC = [
    "'none'",
]
CSP_SCRIPT_SRC = [
    "'self'",
    "'unsafe-inline'",
    "'report-sample'",
]
CSP_FONT_SRC = [
    "'self'",
    "data:",
]
CSP_CONNECT_SRC = [
    "'self'",
    "*.algolia.net",
    "*.algolianet.com",
    "*.algolia.io",
]
CSP_FRAME_ANCESTORS = [
    "'none'",
]
CSP_OBJECT_SRC = [
    "'none'",
]
CSP_WORKER_SRC = [
    "'none'",
]
CSP_BASE_URI = [
    "'none'",
]
CSP_STYLE_SRC = [
    "'unsafe-inline'",
    "*",  # required for replays
]
CSP_IMG_SRC = [
    "blob:",
    "data:",
    "*",  # required for replays
]
CSP_MEDIA_SRC = [
    "*",  # required for replays
]

if ENVIRONMENT == "development":
    CSP_SCRIPT_SRC += [
        "'unsafe-eval'",
    ]
    CSP_CONNECT_SRC += [
        "ws://127.0.0.1:8000",
        "http://localhost:8969/stream",
        "webpack-internal:",
    ]

# Before enforcing Content Security Policy, we recommend creating a separate
# Sentry project and collecting CSP violations in report only mode:
# https://docs.sentry.io/product/security-policy-reporting/

# Point this parameter to your Sentry installation:
# CSP_REPORT_URI = "https://example.com/api/{PROJECT_ID}/security/?sentry_key={SENTRY_KEY}"

# To enforce CSP (block violated resources), update the following parameter to False
CSP_REPORT_ONLY = True

STATIC_ROOT = os.path.realpath(os.path.join(PROJECT_ROOT, "static"))
STATIC_URL = "/_static/{version}/"
# webpack assets live at a different URL that is unversioned
# as we configure webpack to include file content based hash in the filename
STATIC_FRONTEND_APP_URL = "/_static/dist/"

# The webpack output directory
STATICFILES_DIRS = [
    os.path.join(STATIC_ROOT, "sentry", "dist"),
]

# various middleware will use this to identify resources which should not access
# cookies
ANONYMOUS_STATIC_PREFIXES = (
    "/_static/",
    "/avatar/",
    "/organization-avatar/",
    "/team-avatar/",
    "/project-avatar/",
    "/js-sdk-loader/",
)

STATICFILES_FINDERS = (
    "django.contrib.staticfiles.finders.FileSystemFinder",
    "django.contrib.staticfiles.finders.AppDirectoriesFinder",
)

ASSET_VERSION = 0

# setup a default media root to somewhere useless
MEDIA_ROOT = "/tmp/sentry-files"
MEDIA_URL = "_media/"

LOCALE_PATHS = (os.path.join(PROJECT_ROOT, "locale"),)

CSRF_FAILURE_VIEW = "sentry.web.frontend.csrf_failure.view"
CSRF_COOKIE_NAME = "sc"

# Auth configuration

from django.urls import reverse_lazy

LOGIN_REDIRECT_URL = reverse_lazy("sentry-login-redirect")
LOGIN_URL = reverse_lazy("sentry-login")

AUTHENTICATION_BACKENDS = (
    "sentry.utils.auth.EmailAuthBackend",
    # The following authentication backends are used by social auth only.
    # We don't use them for user authentication.
    "social_auth.backends.asana.AsanaBackend",
    "social_auth.backends.github.GithubBackend",
    "social_auth.backends.bitbucket.BitbucketBackend",
    "social_auth.backends.visualstudio.VisualStudioBackend",
)

AUTH_PASSWORD_VALIDATORS: list[dict[str, Any]] = [
    {"NAME": "django.contrib.auth.password_validation.UserAttributeSimilarityValidator"},
    {
        "NAME": "django.contrib.auth.password_validation.MinimumLengthValidator",
        "OPTIONS": {"min_length": 8},
    },
    {
        "NAME": "sentry.auth.password_validation.MaximumLengthValidator",
        "OPTIONS": {"max_length": 256},
    },
    {
        "NAME": "django.contrib.auth.password_validation.CommonPasswordValidator",
    },
    {
        "NAME": "django.contrib.auth.password_validation.NumericPasswordValidator",
    },
    {
        "NAME": "sentry.auth.password_validation.PwnedPasswordsValidator",
        "OPTIONS": {"threshold": 20},
    },
]

SOCIAL_AUTH_USER_MODEL = AUTH_USER_MODEL = "sentry.User"

SESSION_ENGINE = "django.contrib.sessions.backends.signed_cookies"
SESSION_COOKIE_NAME = "sentrysid"

# setting SESSION_COOKIE_SAMESITE to None below for now because
# Django's default in 2.1 now `Lax`.
# this breaks certain IDP flows where we need cookies sent to us on a redirected POST
# request, and `Lax` doesnt permit this.
# See here: https://docs.djangoproject.com/en/2.1/ref/settings/#session-cookie-samesite
SESSION_COOKIE_SAMESITE = None

BITBUCKET_CONSUMER_KEY = ""
BITBUCKET_CONSUMER_SECRET = ""

ASANA_CLIENT_ID = ""
ASANA_CLIENT_SECRET = ""

VISUALSTUDIO_APP_ID = ""
VISUALSTUDIO_APP_SECRET = ""
VISUALSTUDIO_CLIENT_SECRET = ""
VISUALSTUDIO_SCOPES = ["vso.work_write", "vso.project", "vso.code", "vso.release"]

SOCIAL_AUTH_PIPELINE = (
    "social_auth.backends.pipeline.user.get_username",
    "social_auth.backends.pipeline.social.social_auth_user",
    "social_auth.backends.pipeline.associate.associate_by_email",
    "social_auth.backends.pipeline.misc.save_status_to_session",
    "social_auth.backends.pipeline.social.associate_user",
    "social_auth.backends.pipeline.social.load_extra_data",
    "social_auth.backends.pipeline.user.update_user_details",
    "social_auth.backends.pipeline.misc.save_status_to_session",
)
SOCIAL_AUTH_REVOKE_TOKENS_ON_DISCONNECT = True
SOCIAL_AUTH_LOGIN_REDIRECT_URL = "/account/settings/identities/"
SOCIAL_AUTH_ASSOCIATE_ERROR_URL = SOCIAL_AUTH_LOGIN_REDIRECT_URL

INITIAL_CUSTOM_USER_MIGRATION = "0108_fix_user"

# Auth engines and the settings required for them to be listed
AUTH_PROVIDERS = {
    "github": ("GITHUB_APP_ID", "GITHUB_API_SECRET"),
    "bitbucket": ("BITBUCKET_CONSUMER_KEY", "BITBUCKET_CONSUMER_SECRET"),
    "asana": ("ASANA_CLIENT_ID", "ASANA_CLIENT_SECRET"),
    "visualstudio": (
        "VISUALSTUDIO_APP_ID",
        "VISUALSTUDIO_APP_SECRET",
        "VISUALSTUDIO_CLIENT_SECRET",
    ),
}

AUTH_PROVIDER_LABELS = {
    "github": "GitHub",
    "bitbucket": "Bitbucket",
    "asana": "Asana",
    "visualstudio": "Visual Studio",
}

import random


def SOCIAL_AUTH_DEFAULT_USERNAME() -> str:
    return random.choice(["Darth Vader", "Obi-Wan Kenobi", "R2-D2", "C-3PO", "Yoda"])


SOCIAL_AUTH_PROTECTED_USER_FIELDS = ["email"]
SOCIAL_AUTH_FORCE_POST_DISCONNECT = True

# Hybrid cloud multi-silo configuration #

# Defined by `sentry devserver` to enable siloed local development
SILO_DEVSERVER = os.environ.get("SENTRY_SILO_DEVSERVER", False)

# Which silo this instance runs as (CONTROL|REGION|MONOLITH|None) are the expected values
SILO_MODE = os.environ.get("SENTRY_SILO_MODE", None)

# If this instance is a region silo, which region is it running in?
SENTRY_REGION = os.environ.get("SENTRY_REGION", None)

# Returns the customer single tenant ID.
CUSTOMER_ID = os.environ.get("CUSTOMER_ID", None)

# List of the available regions, or a JSON string
# that is parsed.
SENTRY_REGION_CONFIG: Any = ()

# Shared secret used to sign cross-region RPC requests.
RPC_SHARED_SECRET: list[str] | None = None

# Timeout for RPC requests between regions
RPC_TIMEOUT = 5.0

# Shared secret used to sign cross-region RPC requests with the seer microservice.
SEER_RPC_SHARED_SECRET: list[str] | None = None

# The protocol, host and port for control silo
# Usecases include sending requests to the Integration Proxy Endpoint and RPC requests.
SENTRY_CONTROL_ADDRESS: str | None = os.environ.get("SENTRY_CONTROL_ADDRESS", None)

# Fallback region name for monolith deployments
# This region name is also used by the ApiGateway to proxy org-less region
# requests.
SENTRY_MONOLITH_REGION: str = "--monolith--"

# The key used for generating or verifying the HMAC signature for Integration Proxy Endpoint requests.
SENTRY_SUBNET_SECRET = os.environ.get("SENTRY_SUBNET_SECRET", None)


# Queue configuration
from kombu import Exchange, Queue

BROKER_URL = "redis://127.0.0.1:6379"
BROKER_TRANSPORT_OPTIONS: dict[str, int] = {}

# Ensure workers run async by default
# in Development you might want them to run in-process
# though it would cause timeouts/recursions in some cases
CELERY_ALWAYS_EAGER = False

# Complain about bad use of pickle.  See sentry.celery.SentryTask.apply_async for how
# this works.
CELERY_COMPLAIN_ABOUT_BAD_USE_OF_PICKLE = False

# We use the old task protocol because during benchmarking we noticed that it's faster
# than the new protocol. If we ever need to bump this it should be fine, there were no
# compatibility issues, just need to run benchmarks and do some tests to make sure
# things run ok.
CELERY_TASK_PROTOCOL = 1
CELERY_EAGER_PROPAGATES_EXCEPTIONS = True
CELERY_IGNORE_RESULT = True
CELERY_SEND_EVENTS = False
CELERY_RESULT_BACKEND = None
CELERY_TASK_RESULT_EXPIRES = 1
CELERY_DISABLE_RATE_LIMITS = True
CELERY_DEFAULT_QUEUE = "default"
CELERY_DEFAULT_EXCHANGE = "default"
CELERY_DEFAULT_EXCHANGE_TYPE = "direct"
CELERY_DEFAULT_ROUTING_KEY = "default"
CELERY_CREATE_MISSING_QUEUES = True
CELERY_REDIRECT_STDOUTS = False
CELERYD_HIJACK_ROOT_LOGGER = False
CELERY_TASK_SERIALIZER = "pickle"
CELERY_RESULT_SERIALIZER = "pickle"
CELERY_ACCEPT_CONTENT = {"pickle"}
CELERY_IMPORTS = (
    "sentry.data_export.tasks",
    "sentry.discover.tasks",
    "sentry.hybridcloud.tasks.deliver_webhooks",
    "sentry.incidents.tasks",
    "sentry.snuba.tasks",
    "sentry.replays.tasks",
    "sentry.monitors.tasks.clock_pulse",
    "sentry.monitors.tasks.check_missed",
    "sentry.monitors.tasks.check_timeout",
    "sentry.monitors.tasks.detect_broken_monitor_envs",
    "sentry.tasks.ai_autofix",
    "sentry.tasks.app_store_connect",
    "sentry.tasks.assemble",
    "sentry.tasks.auth",
    "sentry.tasks.auto_remove_inbox",
    "sentry.tasks.auto_resolve_issues",
    "sentry.tasks.backfill_outboxes",
    "sentry.tasks.beacon",
    "sentry.tasks.check_auth",
    "sentry.tasks.clear_expired_snoozes",
    "sentry.tasks.clear_expired_rulesnoozes",
    "sentry.tasks.codeowners.code_owners_auto_sync",
    "sentry.tasks.codeowners.update_code_owners_schema",
    "sentry.tasks.collect_project_platforms",
    "sentry.tasks.commits",
    "sentry.tasks.commit_context",
    "sentry.tasks.deletion",
    "sentry.tasks.deletion.scheduled",
    "sentry.tasks.deletion.groups",
    "sentry.tasks.deletion.hybrid_cloud",
    "sentry.tasks.deliver_from_outbox",
    "sentry.tasks.digests",
    "sentry.tasks.email",
    "sentry.tasks.files",
    "sentry.tasks.groupowner",
    "sentry.tasks.integrations",
    "sentry.tasks.low_priority_symbolication",
    "sentry.tasks.merge",
    "sentry.tasks.options",
    "sentry.tasks.ping",
    "sentry.tasks.post_process",
    "sentry.tasks.process_buffer",
    "sentry.tasks.relay",
    "sentry.tasks.release_registry",
    "sentry.tasks.relocation",
    "sentry.tasks.summaries.weekly_reports",
    "sentry.tasks.summaries.daily_summary",
    "sentry.tasks.reprocessing",
    "sentry.tasks.reprocessing2",
    "sentry.tasks.sentry_apps",
    "sentry.tasks.servicehooks",
    "sentry.tasks.store",
    "sentry.tasks.symbolication",
    "sentry.tasks.unmerge",
    "sentry.tasks.update_user_reports",
    "sentry.tasks.user_report",
    "sentry.profiles.task",
    "sentry.release_health.tasks",
    "sentry.dynamic_sampling.tasks.boost_low_volume_projects",
    "sentry.dynamic_sampling.tasks.boost_low_volume_transactions",
    "sentry.dynamic_sampling.tasks.recalibrate_orgs",
    "sentry.dynamic_sampling.tasks.sliding_window_org",
    "sentry.dynamic_sampling.tasks.utils",
    "sentry.dynamic_sampling.tasks.custom_rule_notifications",
    "sentry.tasks.derive_code_mappings",
    "sentry.ingest.transaction_clusterer.tasks",
    "sentry.tasks.auto_enable_codecov",
    "sentry.tasks.weekly_escalating_forecast",
    "sentry.tasks.auto_ongoing_issues",
    "sentry.tasks.check_am2_compatibility",
    "sentry.dynamic_sampling.tasks.collect_orgs",
    "sentry.tasks.statistical_detectors",
    "sentry.debug_files.tasks",
    "sentry.tasks.on_demand_metrics",
    "sentry.middleware.integrations.tasks",
    "sentry.replays.usecases.ingest.issue_creation",
    "sentry.integrations.slack.tasks",
)

default_exchange = Exchange("default", type="direct")
control_exchange = default_exchange

if SILO_DEVSERVER:
    control_exchange = Exchange("control", type="direct")


CELERY_QUEUES_CONTROL = [
    Queue("app_platform.control", routing_key="app_platform.control", exchange=control_exchange),
    Queue("auth.control", routing_key="auth.control", exchange=control_exchange),
    Queue("cleanup.control", routing_key="cleanup.control", exchange=control_exchange),
    Queue("email.control", routing_key="email.control", exchange=control_exchange),
    Queue("integrations.control", routing_key="integrations.control", exchange=control_exchange),
    Queue("files.delete.control", routing_key="files.delete.control", exchange=control_exchange),
    Queue(
        "hybrid_cloud.control_repair",
        routing_key="hybrid_cloud.control_repair",
        exchange=control_exchange,
    ),
    Queue("options.control", routing_key="options.control", exchange=control_exchange),
    Queue("outbox.control", routing_key="outbox.control", exchange=control_exchange),
    Queue("webhook.control", routing_key="webhook.control", exchange=control_exchange),
]

CELERY_ISSUE_STATES_QUEUE = Queue(
    "auto_transition_issue_states", routing_key="auto_transition_issue_states"
)

CELERY_QUEUES_REGION = [
    Queue("activity.notify", routing_key="activity.notify"),
    Queue("auth", routing_key="auth"),
    Queue("alerts", routing_key="alerts"),
    Queue("app_platform", routing_key="app_platform"),
    Queue("appstoreconnect", routing_key="sentry.tasks.app_store_connect.#"),
    Queue("assemble", routing_key="assemble"),
    Queue("buffers.process_pending", routing_key="buffers.process_pending"),
    Queue("buffers.process_pending_batch", routing_key="buffers.process_pending_batch"),
    Queue("buffers.incr", routing_key="buffers.incr"),
    Queue("cleanup", routing_key="cleanup"),
    Queue("code_owners", routing_key="code_owners"),
    Queue("commits", routing_key="commits"),
    Queue("data_export", routing_key="data_export"),
    Queue("default", routing_key="default"),
    Queue("digests.delivery", routing_key="digests.delivery"),
    Queue("digests.scheduling", routing_key="digests.scheduling"),
    Queue("email", routing_key="email"),
    Queue("email.inbound", routing_key="email.inbound"),
    Queue("events.preprocess_event", routing_key="events.preprocess_event"),
    Queue("events.process_event", routing_key="events.process_event"),
    Queue("events.process_event_proguard", routing_key="events.process_event_proguard"),
    Queue("events.reprocess_events", routing_key="events.reprocess_events"),
    Queue(
        "events.reprocessing.preprocess_event", routing_key="events.reprocessing.preprocess_event"
    ),
    Queue("events.reprocessing.process_event", routing_key="events.reprocessing.process_event"),
    Queue(
        "events.reprocessing.symbolicate_event", routing_key="events.reprocessing.symbolicate_event"
    ),
    Queue(
        "events.reprocessing.symbolicate_event_low_priority",
        routing_key="events.reprocessing.symbolicate_event_low_priority",
    ),
    Queue("events.save_event", routing_key="events.save_event"),
    Queue("events.save_event_highcpu", routing_key="events.save_event_highcpu"),
    Queue("events.save_event_transaction", routing_key="events.save_event_transaction"),
    Queue("events.save_event_attachments", routing_key="events.save_event_attachments"),
    Queue("events.symbolicate_event", routing_key="events.symbolicate_event"),
    Queue(
        "events.symbolicate_event_low_priority", routing_key="events.symbolicate_event_low_priority"
    ),
    Queue("events.symbolicate_js_event", routing_key="events.symbolicate_js_event"),
    Queue(
        "events.symbolicate_js_event_low_priority",
        routing_key="events.symbolicate_js_event_low_priority",
    ),
    Queue("files.copy", routing_key="files.copy"),
    Queue("files.delete", routing_key="files.delete"),
    Queue(
        "group_owners.process_suspect_commits", routing_key="group_owners.process_suspect_commits"
    ),
    Queue("group_owners.process_commit_context", routing_key="group_owners.process_commit_context"),
    Queue("integrations", routing_key="integrations"),
    Queue(
        "releasemonitor",
        routing_key="releasemonitor",
    ),
    Queue(
        "dynamicsampling",
        routing_key="dynamicsampling",
    ),
    Queue("incidents", routing_key="incidents"),
    Queue("incident_snapshots", routing_key="incident_snapshots"),
    Queue("incidents", routing_key="incidents"),
    Queue("merge", routing_key="merge"),
    Queue("notifications", routing_key="notifications"),
    Queue("options", routing_key="options"),
    Queue("outbox", routing_key="outbox"),
    Queue("post_process_errors", routing_key="post_process_errors"),
    Queue("post_process_issue_platform", routing_key="post_process_issue_platform"),
    Queue("post_process_transactions", routing_key="post_process_transactions"),
    Queue("relay_config", routing_key="relay_config"),
    Queue("relay_config_bulk", routing_key="relay_config_bulk"),
    Queue("reports.deliver", routing_key="reports.deliver"),
    Queue("reports.prepare", routing_key="reports.prepare"),
    Queue("search", routing_key="search"),
    Queue("sentry_metrics.indexer", routing_key="sentry_metrics.indexer"),
    Queue("similarity.index", routing_key="similarity.index"),
    Queue("sleep", routing_key="sleep"),
    Queue("stats", routing_key="stats"),
    Queue("subscriptions", routing_key="subscriptions"),
    Queue(
        "symbolications.compute_low_priority_projects",
        routing_key="symbolications.compute_low_priority_projects",
    ),
    Queue("unmerge", routing_key="unmerge"),
    Queue("update", routing_key="update"),
    Queue("profiles.process", routing_key="profiles.process"),
    Queue("replays.ingest_replay", routing_key="replays.ingest_replay"),
    Queue("replays.delete_replay", routing_key="replays.delete_replay"),
    Queue("counters-0", routing_key="counters-0"),
    Queue("triggers-0", routing_key="triggers-0"),
    Queue("derive_code_mappings", routing_key="derive_code_mappings"),
    Queue("transactions.name_clusterer", routing_key="transactions.name_clusterer"),
    Queue("auto_enable_codecov", routing_key="auto_enable_codecov"),
    Queue("weekly_escalating_forecast", routing_key="weekly_escalating_forecast"),
    Queue("relocation", routing_key="relocation"),
    Queue("performance.statistical_detector", routing_key="performance.statistical_detector"),
    Queue("profiling.statistical_detector", routing_key="profiling.statistical_detector"),
    CELERY_ISSUE_STATES_QUEUE,
    Queue("nudge.invite_missing_org_members", routing_key="invite_missing_org_members"),
    Queue("auto_resolve_issues", routing_key="auto_resolve_issues"),
    Queue("on_demand_metrics", routing_key="on_demand_metrics"),
    Queue("integrations_slack_activity_notify", routing_key="integrations_slack_activity_notify"),
]

from celery.schedules import crontab

# Only tasks that work with users/integrations and shared subsystems
# are run in control silo.
CELERYBEAT_SCHEDULE_CONTROL = {
    "check-auth": {
        "task": "sentry.tasks.check_auth",
        # Run every 1 minute
        "schedule": crontab(minute="*/1"),
        "options": {"expires": 60, "queue": "auth.control"},
    },
    "sync-options-control": {
        "task": "sentry.tasks.options.sync_options_control",
        # Run every 10 seconds
        "schedule": timedelta(seconds=10),
        "options": {"expires": 10, "queue": "options.control"},
    },
    "deliver-from-outbox-control": {
        "task": "sentry.tasks.enqueue_outbox_jobs_control",
        # Run every 10 seconds to keep consistency times low
        "schedule": timedelta(seconds=10),
        "options": {"expires": 60, "queue": "outbox.control"},
    },
    "schedule-deletions-control": {
        "task": "sentry.tasks.deletion.run_scheduled_deletions_control",
        # Run every 15 minutes
        "schedule": crontab(minute="*/15"),
        "options": {"expires": 60 * 25, "queue": "cleanup.control"},
    },
    "reattempt-deletions-control": {
        "task": "sentry.tasks.deletion.reattempt_deletions_control",
        # 03:00 PDT, 07:00 EDT, 10:00 UTC
        "schedule": crontab(hour="10", minute="0"),
        "options": {"expires": 60 * 25, "queue": "cleanup.control"},
    },
    "schedule-hybrid-cloud-foreign-key-jobs-control": {
        "task": "sentry.tasks.deletion.hybrid_cloud.schedule_hybrid_cloud_foreign_key_jobs_control",
        # Run every 15 minutes
        "schedule": crontab(minute="*/15"),
        "options": {"queue": "cleanup.control"},
    },
    "schedule-vsts-integration-subscription-check": {
        "task": "sentry.tasks.integrations.kickoff_vsts_subscription_check",
        # Run every 6 hours
        "schedule": crontab_with_minute_jitter(hour="*/6"),
        "options": {"expires": 60 * 25, "queue": "integrations.control"},
    },
    "deliver-webhooks-control": {
        "task": "sentry.hybridcloud.tasks.deliver_webhooks.schedule_webhook_delivery",
        # Run every 10 seconds as integration webhooks are delivered by this task
        "schedule": timedelta(seconds=10),
        "options": {"expires": 60, "queue": "webhook.control"},
    },
}

# Most tasks run in the regions
CELERYBEAT_SCHEDULE_REGION = {
    "send-beacon": {
        "task": "sentry.tasks.send_beacon",
        # Run every 1 hour
        "schedule": crontab(minute="0", hour="*/1"),
        "options": {"expires": 3600},
    },
    "send-ping": {
        "task": "sentry.tasks.send_ping",
        # Run every 1 minute
        "schedule": crontab(minute="*/1"),
        "options": {"expires": 60},
    },
    "flush-buffers": {
        "task": "sentry.tasks.process_buffer.process_pending",
        # Run every 10 seconds
        "schedule": timedelta(seconds=10),
        "options": {"expires": 10, "queue": "buffers.process_pending"},
    },
    "flush-buffers-batch": {
        "task": "sentry.tasks.process_buffer.process_pending_batch",
        # Run every 1 minute
        "schedule": crontab(minute="*/1"),
        "options": {"expires": 10, "queue": "buffers.process_pending_batch"},
    },
    "sync-options": {
        "task": "sentry.tasks.options.sync_options",
        # Run every 10 seconds
        "schedule": timedelta(seconds=10),
        "options": {"expires": 10, "queue": "options"},
    },
    "schedule-digests": {
        "task": "sentry.tasks.digests.schedule_digests",
        # Run every 30 seconds
        "schedule": timedelta(seconds=30),
        "options": {"expires": 30},
    },
    "monitors-clock-pulse": {
        "task": "sentry.monitors.tasks.clock_pulse",
        # Run every 1 minute
        "schedule": crontab(minute="*/1"),
        "options": {"expires": 60},
    },
    "monitors-detect-broken-monitor-envs": {
        "task": "sentry.monitors.tasks.detect_broken_monitor_envs",
        # 8:00 PDT, 11:00 EDT, 15:00 UTC
        "schedule": crontab(minute="0", hour="15", day_of_week="mon-fri"),
        "options": {"expires": 15 * 60},
    },
    "clear-expired-snoozes": {
        "task": "sentry.tasks.clear_expired_snoozes",
        # Run every 5 minutes
        "schedule": crontab(minute="*/5"),
        "options": {"expires": 300},
    },
    "clear-expired-rulesnoozes": {
        "task": "sentry.tasks.clear_expired_rulesnoozes",
        # Run every 5 minutes
        "schedule": crontab(minute="*/5"),
        "options": {"expires": 300},
    },
    "clear-expired-raw-events": {
        "task": "sentry.tasks.clear_expired_raw_events",
        # Run every 15 minutes
        "schedule": crontab(minute="*/15"),
        "options": {"expires": 300},
    },
    "collect-project-platforms": {
        "task": "sentry.tasks.collect_project_platforms",
        # Run every 3 hours
        "schedule": crontab_with_minute_jitter(hour=3),
        "options": {"expires": 3600 * 24},
    },
    "deliver-from-outbox": {
        "task": "sentry.tasks.enqueue_outbox_jobs",
        # Run every 1 minute
        "schedule": crontab(minute="*/1"),
        "options": {"expires": 30},
    },
    "update-user-reports": {
        "task": "sentry.tasks.update_user_reports",
        # Run every 15 minutes
        "schedule": crontab(minute="*/15"),
        "options": {"expires": 300},
    },
    "schedule-auto-resolution": {
        "task": "sentry.tasks.schedule_auto_resolution",
        # Run every 15 minutes
        "schedule": crontab(minute="*/10"),
        "options": {"expires": 60 * 25},
    },
    "auto-remove-inbox": {
        "task": "sentry.tasks.auto_remove_inbox",
        # Run every 15 minutes
        "schedule": crontab(minute="*/15"),
        "options": {"expires": 60 * 25},
    },
    "schedule-deletions": {
        "task": "sentry.tasks.deletion.run_scheduled_deletions",
        # Run every 15 minutes
        "schedule": crontab(minute="*/15"),
        "options": {"expires": 60 * 25},
    },
    "reattempt-deletions": {
        "task": "sentry.tasks.deletion.reattempt_deletions",
        # 03:00 PDT, 07:00 EDT, 10:00 UTC
        "schedule": crontab(hour="10", minute="0"),
        "options": {"expires": 60 * 25},
    },
    "schedule-weekly-organization-reports-new": {
        "task": "sentry.tasks.summaries.weekly_reports.schedule_organizations",
        # 05:00 PDT, 09:00 EDT, 12:00 UTC
        "schedule": crontab(minute="0", hour="12", day_of_week="saturday"),
        "options": {"expires": 60 * 60 * 3},
    },
    "schedule-daily-organization-reports": {
        "task": "sentry.tasks.summaries.daily_summary.schedule_organizations",
        # Run every 1 hour on business days
        "schedule": crontab(minute=0, hour="*/1", day_of_week="mon-fri"),
        "options": {"expires": 60 * 60 * 3},
    },
    "schedule-hybrid-cloud-foreign-key-jobs": {
        "task": "sentry.tasks.deletion.hybrid_cloud.schedule_hybrid_cloud_foreign_key_jobs",
        # Run every 15 minutes
        "schedule": crontab(minute="*/15"),
    },
    "monitor-release-adoption": {
        "task": "sentry.release_health.tasks.monitor_release_adoption",
        # Run every 1 hour
        "schedule": crontab(minute="0"),
        "options": {"expires": 3600, "queue": "releasemonitor"},
    },
    "fetch-release-registry-data": {
        "task": "sentry.tasks.release_registry.fetch_release_registry_data",
        # Run every 5 minutes
        "schedule": crontab(minute="*/5"),
        "options": {"expires": 3600},
    },
    "fetch-appstore-builds": {
        "task": "sentry.tasks.app_store_connect.refresh_all_builds",
        # Run every 1 hour
        "schedule": crontab(minute="0", hour="*/1"),
        "options": {"expires": 3600},
    },
    "snuba-subscription-checker": {
        "task": "sentry.snuba.tasks.subscription_checker",
        # Run every 20 minutes
        "schedule": crontab(minute="*/20"),
        "options": {"expires": 20 * 60},
    },
    "transaction-name-clusterer": {
        "task": "sentry.ingest.transaction_clusterer.tasks.spawn_clusterers",
        # Run every 1 hour at minute 17
        "schedule": crontab(minute="17"),
        "options": {"expires": 3600},
    },
    "span.descs.clusterer": {
        "task": "sentry.ingest.span_clusterer.tasks.spawn_span_cluster_projects",
        # Run every 1 hour at minute 42
        "schedule": crontab(minute="42"),
        "options": {"expires": 3600},
    },
    "auto-enable-codecov": {
        "task": "sentry.tasks.auto_enable_codecov.enable_for_org",
        # Run every day at 00:30
        "schedule": crontab(minute="30", hour="0"),
        "options": {"expires": 3600},
    },
    "dynamic-sampling-boost-low-volume-projects": {
        "task": "sentry.dynamic_sampling.tasks.boost_low_volume_projects",
        # Run every 10 minutes
        "schedule": crontab(minute="*/10"),
    },
    "dynamic-sampling-boost-low-volume-transactions": {
        "task": "sentry.dynamic_sampling.tasks.boost_low_volume_transactions",
        # Run every 10 minutes
        "schedule": crontab(minute="*/10"),
    },
    "dynamic-sampling-recalibrate-orgs": {
        "task": "sentry.dynamic_sampling.tasks.recalibrate_orgs",
        # Run every 10 minutes
        "schedule": crontab(minute="*/10"),
    },
    "dynamic-sampling-sliding-window-org": {
        "task": "sentry.dynamic_sampling.tasks.sliding_window_org",
        # Run every 10 minutes
        "schedule": crontab(minute="*/10"),
    },
    "custom_rule_notifications": {
        "task": "sentry.dynamic_sampling.tasks.custom_rule_notifications",
        # Run every 10 minutes
        "schedule": crontab(minute="*/10"),
    },
    "clean_custom_rule_notifications": {
        "task": "sentry.dynamic_sampling.tasks.clean_custom_rule_notifications",
        # Run every 7 minutes
        "schedule": crontab(minute="*/7"),
    },
    "weekly-escalating-forecast": {
        "task": "sentry.tasks.weekly_escalating_forecast.run_escalating_forecast",
        # Run every 6 hours
        "schedule": crontab(minute="0", hour="*/6"),
        "options": {"expires": 60 * 60 * 3},
    },
    "schedule_auto_transition_to_ongoing": {
        "task": "sentry.tasks.schedule_auto_transition_to_ongoing",
        # Run every 5 minutes
        "schedule": crontab(minute="*/5"),
        "options": {"expires": 3600},
    },
    "github_comment_reactions": {
        "task": "sentry.tasks.integrations.github_comment_reactions",
        # 9:00 PDT, 12:00 EDT, 16:00 UTC
        "schedule": crontab(minute="0", hour="16"),
    },
    "dynamic-sampling-collect-orgs": {
        "task": "sentry.dynamic_sampling.tasks.collect_orgs",
        # Run every 20 minutes
        "schedule": crontab(minute="*/20"),
    },
    "statistical-detectors-detect-regressions": {
        "task": "sentry.tasks.statistical_detectors.run_detection",
        # Run every 1 hour
        "schedule": crontab(minute="0", hour="*/1"),
    },
    "refresh-artifact-bundles-in-use": {
        "task": "sentry.debug_files.tasks.refresh_artifact_bundles_in_use",
        # Run every 1 minute
        "schedule": crontab(minute="*/1"),
        "options": {"expires": 60},
    },
    "on-demand-metrics-schedule-on-demand-check": {
        "task": "sentry.tasks.on_demand_metrics.schedule_on_demand_check",
        # Run every 5 minutes
        "schedule": crontab(minute="*/5"),
    },
}

# Assign the configuration keys celery uses based on our silo mode.
if SILO_MODE == "CONTROL":
    CELERYBEAT_SCHEDULE_FILENAME = os.path.join(tempfile.gettempdir(), "sentry-celerybeat-control")
    CELERYBEAT_SCHEDULE = CELERYBEAT_SCHEDULE_CONTROL
    CELERY_QUEUES = CELERY_QUEUES_CONTROL

elif SILO_MODE == "REGION":
    CELERYBEAT_SCHEDULE_FILENAME = os.path.join(tempfile.gettempdir(), "sentry-celerybeat-region")
    CELERYBEAT_SCHEDULE = CELERYBEAT_SCHEDULE_REGION
    CELERY_QUEUES = CELERY_QUEUES_REGION

else:
    CELERYBEAT_SCHEDULE = {**CELERYBEAT_SCHEDULE_CONTROL, **CELERYBEAT_SCHEDULE_REGION}
    CELERYBEAT_SCHEDULE_FILENAME = os.path.join(tempfile.gettempdir(), "sentry-celerybeat")
    CELERY_QUEUES = CELERY_QUEUES_REGION + CELERY_QUEUES_CONTROL

for queue in CELERY_QUEUES:
    queue.durable = False


# Queues that belong to the processing pipeline and need to be monitored
# for backpressure management
PROCESSING_QUEUES = [
    "events.preprocess_event",
    "events.process_event",
    "events.process_event_proguard",
    "events.reprocess_events",
    "events.reprocessing.preprocess_event",
    "events.reprocessing.process_event",
    "events.reprocessing.symbolicate_event",
    "events.reprocessing.symbolicate_event_low_priority",
    "events.save_event",
    "events.save_event_highcpu",
    "events.save_event_attachments",
    "events.save_event_transaction",
    "events.symbolicate_event",
    "events.symbolicate_event_low_priority",
    "events.symbolicate_js_event",
    "events.symbolicate_js_event_low_priority",
    "post_process_errors",
    "post_process_issue_platform",
    "post_process_transactions",
    "profiles.process",
]

# We prefer using crontab, as the time for timedelta will reset on each deployment. More information:  https://docs.celeryq.dev/en/stable/userguide/periodic-tasks.html#periodic-tasks
TIMEDELTA_ALLOW_LIST = {
    "deliver-from-outbox-control",
    "deliver-webhooks-control",
    "flush-buffers",
    "sync-options",
    "sync-options-control",
    "schedule-digests",
}

BGTASKS = {
    "sentry.bgtasks.clean_dsymcache:clean_dsymcache": {"interval": 5 * 60, "roles": ["worker"]},
    "sentry.bgtasks.clean_releasefilecache:clean_releasefilecache": {
        "interval": 5 * 60,
        "roles": ["worker"],
    },
}

# Sentry logs to two major places: stdout, and it's internal project.
# To disable logging to the internal project, add a logger who's only
# handler is 'console' and disable propagating upwards.
# Additionally, Sentry has the ability to override logger levels by
# providing the cli with -l/--loglevel or the SENTRY_LOG_LEVEL env var.
# The loggers that it overrides are root and any in LOGGING.overridable.
# Be very careful with this in a production system, because the celery
# logger can be extremely verbose when given INFO or DEBUG.
LOGGING: LoggingConfig = {
    "default_level": "INFO",
    "version": 1,
    "disable_existing_loggers": True,
    "handlers": {
        "null": {"class": "logging.NullHandler"},
        "console": {"class": "sentry.logging.handlers.StructLogHandler"},
        # This `internal` logger is separate from the `Logging` integration in the SDK. Since
        # we have this to record events, in `sdk.py` we set the integration's `event_level` to
        # None, so that it records breadcrumbs for all log calls but doesn't send any events.
        "internal": {"level": "ERROR", "class": "sentry_sdk.integrations.logging.EventHandler"},
        "metrics": {
            "level": "WARNING",
            "filters": ["important_django_request"],
            "class": "sentry.logging.handlers.MetricsLogHandler",
        },
        "django_internal": {
            "level": "WARNING",
            "filters": ["important_django_request"],
            "class": "sentry_sdk.integrations.logging.EventHandler",
        },
    },
    "filters": {
        "important_django_request": {
            "()": "sentry.logging.handlers.MessageContainsFilter",
            "contains": ["CSRF"],
        }
    },
    "root": {"level": "NOTSET", "handlers": ["console", "internal"]},
    # LOGGING.overridable is a list of loggers including root that will change
    # based on the overridden level defined above.
    "overridable": ["celery", "sentry"],
    "loggers": {
        "celery": {"level": "WARNING"},
        "sentry": {"level": "INFO"},
        "sentry_plugins": {"level": "INFO"},
        "sentry.files": {"level": "WARNING"},
        "sentry.minidumps": {"handlers": ["internal"], "propagate": False},
        "sentry.reprocessing": {"handlers": ["internal"], "propagate": False},
        "sentry.interfaces": {"handlers": ["internal"], "propagate": False},
        # This only needs to go to Sentry for now.
        "sentry.similarity": {"handlers": ["internal"], "propagate": False},
        "sentry.errors": {"handlers": ["console"], "propagate": False},
        "sentry_sdk.errors": {"handlers": ["console"], "level": "INFO", "propagate": False},
        "sentry.rules": {"handlers": ["console"], "propagate": False},
        "sentry.profiles": {"level": "INFO"},
        "multiprocessing": {
            "handlers": ["console"],
            # https://github.com/celery/celery/commit/597a6b1f3359065ff6dbabce7237f86b866313df
            # This commit has not been rolled into any release and leads to a
            # large amount of errors when working with postgres.
            "level": "CRITICAL",
            "propagate": False,
        },
        "celery.worker.job": {"handlers": ["console"], "propagate": False},
        "arroyo": {"level": "INFO", "handlers": ["console"], "propagate": False},
        "static_compiler": {"level": "INFO"},
        "django.request": {
            "level": "WARNING",
            "handlers": ["console", "metrics", "django_internal"],
            "propagate": False,
        },
        "toronado": {"level": "ERROR", "handlers": ["null"], "propagate": False},
        "urllib3.connectionpool": {"level": "ERROR", "handlers": ["console"], "propagate": False},
        "boto3": {"level": "WARNING", "handlers": ["console"], "propagate": False},
        "botocore": {"level": "WARNING", "handlers": ["console"], "propagate": False},
    },
}

# django-rest-framework

REST_FRAMEWORK = {
    "DEFAULT_RENDERER_CLASSES": ["rest_framework.renderers.JSONRenderer"],
    "DEFAULT_PARSER_CLASSES": [
        "rest_framework.parsers.JSONParser",
        "rest_framework.parsers.MultiPartParser",
        "rest_framework.parsers.FormParser",
    ],
    "TEST_REQUEST_DEFAULT_FORMAT": "json",
    "DEFAULT_PERMISSION_CLASSES": ("sentry.api.permissions.NoPermission",),
    "EXCEPTION_HANDLER": "sentry.api.handlers.custom_exception_handler",
    "DEFAULT_SCHEMA_CLASS": "sentry.apidocs.schema.SentrySchema",
}


def custom_parameter_sort(parameter: dict) -> tuple[str, int]:
    """
    Sort parameters by type then if the parameter is required or not.
    It should group path parameters first, then query parameters.
    In each group, required parameters should come before optional parameters.
    """
    param_type = parameter["in"]
    required = parameter.get("required", False)
    return param_type, 0 if required else 1


if os.environ.get("OPENAPIGENERATE", False):
    OLD_OPENAPI_JSON_PATH = "tests/apidocs/openapi-deprecated.json"
    from sentry.apidocs.build import OPENAPI_TAGS, get_old_json_components, get_old_json_paths

    SPECTACULAR_SETTINGS = {
        "DEFAULT_GENERATOR_CLASS": "sentry.apidocs.hooks.CustomGenerator",
        "PREPROCESSING_HOOKS": ["sentry.apidocs.hooks.custom_preprocessing_hook"],
        "POSTPROCESSING_HOOKS": ["sentry.apidocs.hooks.custom_postprocessing_hook"],
        "DISABLE_ERRORS_AND_WARNINGS": False,
        "COMPONENT_SPLIT_REQUEST": False,
        "COMPONENT_SPLIT_PATCH": False,
        "AUTHENTICATION_WHITELIST": ["sentry.api.authentication.UserAuthTokenAuthentication"],
        "TAGS": OPENAPI_TAGS,
        "TITLE": "API Reference",
        "DESCRIPTION": "Sentry Public API",
        "TOS": "http://sentry.io/terms/",
        "CONTACT": {"email": "partners@sentry.io"},
        "LICENSE": {"name": "Apache 2.0", "url": "http://www.apache.org/licenses/LICENSE-2.0.html"},
        "VERSION": "v0",
        "SERVERS": [{"url": "https://sentry.io"}],
        "PARSER_WHITELIST": ["rest_framework.parsers.JSONParser"],
        "APPEND_PATHS": get_old_json_paths(OLD_OPENAPI_JSON_PATH),
        "APPEND_COMPONENTS": get_old_json_components(OLD_OPENAPI_JSON_PATH),
        "SORT_OPERATION_PARAMETERS": custom_parameter_sort,
    }

CRISPY_TEMPLATE_PACK = "bootstrap3"
# Sentry and internal client configuration

SENTRY_EARLY_FEATURES = {
    "organizations:anr-analyze-frames": "Enable anr frame analysis",
    "organizations:anr-improvements": "Enable anr improvements ui",
    "organizations:device-classification": "Enable device.class as a selectable column",
    "organizations:gitlab-disable-on-broken": "Enable disabling gitlab integrations when broken is detected",
    "organizations:grouping-stacktrace-ui": "Enable experimental new version of stacktrace component where additional data related to grouping is shown on each frame",
    "organizations:grouping-title-ui": "Enable tweaks to group title in relation to hierarchical grouping.",
    "organizations:grouping-tree-ui": "Enable experimental new version of Merged Issues where sub-hashes are shown",
    "organizations:issue-details-tag-improvements": "Enable tag improvements in the issue details page",
    "organizations:mobile-cpu-memory-in-transactions": "Display CPU and memory metrics in transactions with profiles",
    "organizations:performance-metrics-backed-transaction-summary": "Enable metrics-backed transaction summary view",
    "organizations:performance-new-trends": "Enable new trends",
    "organizations:performance-new-widget-designs": "Enable updated landing page widget designs",
    "organizations:performance-span-histogram-view": "Enable histogram view in span details",
    "organizations:performance-transaction-name-only-search-indexed": "Enable transaction name only search on indexed",
    "organizations:profiling-global-suspect-functions": "Enable global suspect functions in profiling",
    "organizations:sourcemaps-bundle-flat-file-indexing": "Enable the new flat file indexing system for sourcemaps.",
    "organizations:sourcemaps-upload-release-as-artifact-bundle": "Upload release bundles as artifact bundles",
    "organizations:user-feedback-ui": "Enable User Feedback v2 UI",
}

# NOTE: Please maintain alphabetical order when adding new feature flags
SENTRY_FEATURES: dict[str, bool | None] = {
    # Enables superuser read vs. write separation
    "auth:enterprise-superuser-read-write": False,
    # Enables user registration.
    "auth:register": True,
    # Enables activated alert rules
    "organizations:activated-alert-rules": False,
    # Enable advanced search features, like negation and wildcard matching.
    "organizations:advanced-search": True,
    # Enable AI analytics pages (sentry for AI teams)
    "organizations:ai-analytics": False,
    # Enables alert creation on indexed events in UI (use for PoC/testing only)
    "organizations:alert-allow-indexed": False,
    # Use metrics as the dataset for crash free metric alerts
    "organizations:alert-crash-free-metrics": False,
    # Enables the migration of alerts (checked in a migration script).
    "organizations:alerts-migration-enabled": False,
    # Enable anr frame analysis
    "organizations:anr-analyze-frames": False,
    # Enable anr improvements ui
    "organizations:anr-improvements": False,
    # Enable auth provider configuration through api
    "organizations:api-auth-provider": False,
    "organizations:api-keys": False,
    # Enable multiple Apple app-store-connect sources per project.
    "organizations:app-store-connect-multiple": False,
    # Enables the cron job to auto-enable codecov integrations.
    "organizations:auto-enable-codecov": False,
    # Enable change alerts for an org
    "organizations:change-alerts": True,
    # Enables getting commit sha from git blame for codecov.
    "organizations:codecov-commit-sha-from-git-blame": False,
    # The overall flag for codecov integration, gated by plans.
    "organizations:codecov-integration": False,
    # Enable continuous profiling
    "organizations:continuous-profiling": False,
    # Enable alerting based on crash free sessions/users
    "organizations:crash-rate-alerts": True,
    # Enable creating organizations within sentry
    # (if SENTRY_SINGLE_ORGANIZATION is not enabled).
    "organizations:create": True,
    # Enables detection and notification of severely broken monitors
    "organizations:crons-broken-monitor-detection": False,
    # Disables legacy cron ingest endpoints
    "organizations:crons-disable-ingest-endpoints": False,
    # Enables ownership features for cron monitors
    "organizations:crons-ownership": False,
    # Metrics: Enable ingestion and storage of custom metrics. See ddm-ui and ddm-sidebar-item-hidden for UI.
    "organizations:custom-metrics": False,
    # Allow organizations to configure custom external symbol sources.
    "organizations:custom-symbol-sources": True,
    # Enable usage of customer domains on the frontend
    "organizations:customer-domains": False,
    # Enable data forwarding functionality for organizations.
    "organizations:data-forwarding": True,
    # Enable daily summary
    "organizations:daily-summary": False,
    # Enable dashboard widget indicators.
    "organizations:dashboard-widget-indicators": True,
    # Enable readonly dashboards
    "organizations:dashboards-basic": True,
    # Enable custom editable dashboards
    "organizations:dashboards-edit": True,
    # Enables import/export functionality for dashboards
    "organizations:dashboards-import": False,
    # Enable metrics enhanced performance in dashboards
    "organizations:dashboards-mep": False,
    # Enable release health widget in dashboards
    "organizations:dashboards-rh-widget": False,
    # Enables experimental WIP ddm related features
    "organizations:ddm-experimental": False,
    # Delightful Developer Metrics (DDM):
    # Enable UI (requires custom-metrics flag as well)
    "organizations:ddm-ui": False,
    # Hides DDM sidebar item
    "organizations:ddm-sidebar-item-hidden": False,
    # Enable the unit normalization in the metrics API
    "organizations:ddm-metrics-api-unit-normalization": False,
    # Enables import of metric dashboards
    "organizations:ddm-dashboard-import": False,
    # Enables category "metrics" in stats_v2 endpoint
    "organizations:metrics-stats": False,
    # Enable the default alert at project creation to be the high priority alert
    "organizations:default-high-priority-alerts": False,
    # Enables automatically deriving of code mappings
    "organizations:derive-code-mappings": True,
    # Enables automatically deriving of code mappings for Go Projects
    "organizations:derive-code-mappings-go": False,
    # Enable device.class as a selectable column
    "organizations:device-classification": False,
    # Enables synthesis of device.class in ingest
    "organizations:device-class-synthesis": False,
    # Enable the 'discover' interface.
    "organizations:discover": False,
    # Enable discover 2 basic functions
    "organizations:discover-basic": True,
    # Enables events endpoint rate limit
    "organizations:discover-events-rate-limit": False,
    # Enable discover 2 custom queries and saved queries
    "organizations:discover-query": True,
    # Enable the org recalibration
    "organizations:ds-org-recalibration": False,
    # Enable the new opinionated dynamic sampling
    "organizations:dynamic-sampling": False,
    # Enables data secrecy mode
    "organizations:enterprise-data-secrecy": False,
    # Enable archive/escalating issue workflow in MS Teams
    "organizations:escalating-issues-msteams": False,
    # Enable archive/escalating issue workflow features in v2
    "organizations:escalating-issues-v2": False,
    # Enable emiting escalating data to the metrics backend
    "organizations:escalating-metrics-backend": False,
    # Enable attaching arbitrary files to events.
    "organizations:event-attachments": True,
    # Enable the Event Tags Tree UI feature
    "organizations:event-tags-tree-ui": False,
    # Enable the frontend to request from region & control silo domains.
    "organizations:frontend-domainsplit": False,
    # Enable disabling gitlab integrations when broken is detected
    "organizations:gitlab-disable-on-broken": False,
    # Enable multi project selection
    "organizations:global-views": False,
    # Enable experimental new version of stacktrace component where additional
    # data related to grouping is shown on each frame
    "organizations:grouping-stacktrace-ui": False,
    # Enable only calculating a secondary hash when needed
    "organizations:grouping-suppress-unnecessary-secondary-hash": False,
    # Enable tweaks to group title in relation to hierarchical grouping.
    "organizations:grouping-title-ui": False,
    # Enable experimental new version of Merged Issues where sub-hashes are shown
    "organizations:grouping-tree-ui": False,
    # Allows an org to have a larger set of project ownership rules per project
    "organizations:higher-ownership-limit": False,
    # Enable incidents feature
    "organizations:incidents": False,
    # Enable increased issue_owners rate limit for auto-assignment
    "organizations:increased-issue-owners-rate-limit": False,
    # Enable integration functionality to work with alert rules
    "organizations:integrations-alert-rule": True,
    # Enable integration functionality to work with alert rules (specifically chat integrations)
    "organizations:integrations-chat-unfurl": True,
    # Enable the API to importing CODEOWNERS for a project
    "organizations:integrations-codeowners": True,
    # Enable custom alert priorities for Pagerduty and Opsgenie
    "organizations:integrations-custom-alert-priorities": False,
    # Enable integration functionality to work deployment integrations like Vercel
    "organizations:integrations-deployment": True,
    # Enable integration functionality to work with enterprise alert rules
    "organizations:integrations-enterprise-alert-rule": True,
    # Enable integration functionality to work with enterprise alert rules (specifically incident
    # management integrations)
    "organizations:integrations-enterprise-incident-management": True,
    # Enable interface functionality to receive event hooks.
    "organizations:integrations-event-hooks": True,
    # Enable integration functionality to work with alert rules (specifically incident
    # management integrations)
    "organizations:integrations-incident-management": True,
    # Enable integration functionality to create and link groups to issues on
    # external services.
    "organizations:integrations-issue-basic": True,
    # Enable interface functionality to synchronize groups between sentry and
    # issues on external services.
    "organizations:integrations-issue-sync": True,
    # Allow tenant type installations through issue alert actions
    "organizations:integrations-msteams-tenant": False,
    # Enable stacktrace linking
    "organizations:integrations-stacktrace-link": True,
    # Allow orgs to automatically create Tickets in Issue Alerts
    "organizations:integrations-ticket-rules": True,
    # Metrics: Enable creation of investigation dynamic sampling rules (rules that
    # temporary boost the sample rate of particular transactions)
    "organizations:investigation-bias": False,
    # Enable inviting members to organizations.
    "organizations:invite-members": True,
    # Enable rate limits for inviting members.
    "organizations:invite-members-rate-limits": True,
    # Enables the UI for Autofix in issue details
    "organizations:issue-details-autofix-ui": False,
    # Enables the inline replay viewer on the issue details page
    "organizations:issue-details-inline-replay-viewer": False,
    # Enables a toggle for entering the new issue details UI
    "organizations:issue-details-new-experience-toggle": False,
    # Enable tag improvements in the issue details page
    "organizations:issue-details-tag-improvements": False,
    # Enable issue platform
    "organizations:issue-platform": False,
    # Enable issue priority in the UI
    "organizations:issue-priority-ui": False,
    # Whether to allow issue only search on the issue list
    "organizations:issue-search-allow-postgres-only-search": False,
    # Whether to make a side/parallel query against events -> group_attributes when searching issues
    "organizations:issue-search-group-attributes-side-query": False,
    # Enable the updated empty state for issues
    "organizations:issue-stream-empty-state": False,
    # Enable issue stream performance improvements
    "organizations:issue-stream-performance": False,
    # Enabled latest adopted release filter for issue alerts
    "organizations:latest-adopted-release-filter": False,
    # Enable metric alert charts in email/slack
    "organizations:metric-alert-chartcuterie": False,
    # Enable ignoring archived issues in metric alerts
    "organizations:metric-alert-ignore-archived": False,
    # Enable threshold period in metric alert rule builder
    "organizations:metric-alert-threshold-period": False,
    # Enables the metrics metadata.
    "organizations:metric-meta": False,
    # Extract metrics for sessions during ingestion.
    "organizations:metrics-extraction": False,
    # Enables the usage of the new metrics layer in the metrics API.
    "organizations:metrics-api-new-metrics-layer": False,
    # Enables the ability to block metrics.
    "organizations:metrics-blocking": False,
    # Enables the new samples list experience
    "organizations:metrics-samples-list": False,
    # Enables the search bar for metrics samples list
    "organizations:metrics-samples-list-search": False,
    # Enable Session Stats down to a minute resolution
    "organizations:minute-resolution-sessions": True,
    # Adds the ttid & ttfd vitals to the frontend
    "organizations:mobile-vitals": False,
    # Display CPU and memory metrics in transactions with profiles
    "organizations:mobile-cpu-memory-in-transactions": False,
    # Enables higher limit for alert rules
    "organizations:more-slow-alerts": False,
    # Enables region provisioning for individual users
    "organizations:multi-region-selector": False,
    # Enable new page filter UI
    "organizations:new-page-filter": True,
    # Display warning banner for every event issue alerts
    "organizations:noisy-alert-warning": False,
    # Notify all project members when fallthrough is disabled, instead of just the auto-assignee
    "organizations:notification-all-recipients": False,
    # Enable User Feedback v1
    "organizations:old-user-feedback": False,
    # Extract on demand metrics
    "organizations:on-demand-metrics-extraction": False,
    # Extract on demand metrics (experimental features)
    "organizations:on-demand-metrics-extraction-experimental": False,
    # Extract on demand metrics (widget extraction)
    "organizations:on-demand-metrics-extraction-widgets": False,
    # Signals that the organization supports the on demand metrics prefill.
    "organizations:on-demand-metrics-prefill": False,
    # Display on demand metrics related UI elements
    "organizations:on-demand-metrics-ui": False,
    # Display on demand metrics related UI elements, for dashboards and widgets. The other flag is for alerts.
    "organizations:on-demand-metrics-ui-widgets": False,
    # This spec version includes the environment in the query hash
    "organizations:on-demand-metrics-query-spec-version-two": False,
    # Enable the SDK selection feature in the onboarding
    "organizations:onboarding-sdk-selection": False,
    # Prefix host with organization ID when giving users DSNs (can be
    # customized with SENTRY_ORG_SUBDOMAIN_TEMPLATE)
    "organizations:org-subdomains": False,
    # Enable views for anomaly detection
    "organizations:performance-anomaly-detection-ui": False,
    # Enable mobile performance score calculation for transactions in relay
    "organizations:performance-calculate-mobile-perf-score-relay": False,
    # Enable performance change explorer panel on trends page
    "organizations:performance-change-explorer": False,
    # Enable interpolation of null data points in charts instead of zerofilling in performance
    "organizations:performance-chart-interpolation": False,
    # Enable consecutive db performance issue type
    "organizations:performance-consecutive-db-issue": False,
    # Enable consecutive http performance issue type
    "organizations:performance-consecutive-http-detector": False,
    # Enable database view powered by span metrics
    "organizations:performance-database-view": False,
    # Enable database view percentile graphs
    "organizations:performance-database-view-percentiles": False,
    # Enable UI sending a discover split for widget
    "organizations:performance-discover-widget-split-ui": False,
    # Enable backend overriding and always making a fresh split decision
    "organizations:performance-discover-widget-split-override-save": False,
    # Enables updated all events tab in a performance issue
    "organizations:performance-issues-all-events-tab": False,
    # Enable compressed assets performance issue type
    "organizations:performance-issues-compressed-assets-detector": False,
    # Enable performance issues dev options, includes changing parts of issues that we're using for development.
    "organizations:performance-issues-dev": False,
    # Enable MN+1 DB performance issue type
    "organizations:performance-issues-m-n-plus-one-db-detector": False,
    # Enable render blocking assets performance issue type
    "organizations:performance-issues-render-blocking-assets-detector": False,
    # Temporary flag to test search performance that's running slow in S4S
    "organizations:performance-issues-search": True,
    # Enables a longer stats period for the performance landing page
    "organizations:performance-landing-page-stats-period": False,
    # Enable consecutive http performance issue type
    "organizations:performance-large-http-payload-detector": False,
    # Enable internal view for bannerless MEP view
    "organizations:performance-mep-bannerless-ui": False,
    # Re-enable histograms for Metrics Enhanced Performance Views
    "organizations:performance-mep-reintroduce-histograms": False,
    # Enable metrics-backed transaction summary view
    "organizations:performance-metrics-backed-transaction-summary": False,
    # Enable the UI for displaying mobile performance score
    "organizations:performance-mobile-perf-score-ui": False,
    # Enable N+1 API Calls performance issue type
    "organizations:performance-n-plus-one-api-calls-detector": False,
    # Enable new trends
    "organizations:performance-new-trends": False,
    # Enable updated landing page widget designs
    "organizations:performance-new-widget-designs": False,
    # Enable performance on-boarding checklist
    "organizations:performance-onboarding-checklist": False,
    # Enable removing the fallback for metrics compatibility
    "organizations:performance-remove-metrics-compatibility-fallback": False,
    # Enable screens view powered by span metrics
    "organizations:performance-screens-view": False,
    # Enable platform selector for screens flow
    "organizations:performance-screens-platform-selector": False,
    # Enable API aka HTTP aka Network Performance module
    "organizations:performance-http-view": False,
    # Enable column that shows ttid ttfd contributing spans
    "organizations:mobile-ttid-ttfd-contribution": False,
    # Enable slow DB performance issue type
    "organizations:performance-slow-db-issue": False,
    # Enable histogram view in span details
    "organizations:performance-span-histogram-view": False,
    # Enable trace details page with embedded spans
    "organizations:performance-trace-details": False,
    # Enable FE/BE for tracing without performance
    "organizations:performance-tracing-without-performance": True,
    # Enable transaction name only search
    "organizations:performance-transaction-name-only-search": False,
    # Enable transaction name only search on indexed
    "organizations:performance-transaction-name-only-search-indexed": False,
    # Enabled creating issues out of trends
    "organizations:performance-trends-issues": False,
    # Bypass 30 day date range selection when fetching new trends data
    "organizations:performance-trends-new-data-date-range-default": False,
    # Enable Performance view
    "organizations:performance-view": True,
    # Enable showing INP web vital in default views
    "organizations:performance-vitals-inp": False,
    # Enable trace explorer features in performance
    "organizations:performance-trace-explorer": False,
    # Hides some fields and sections in the transaction summary page that are being deprecated
    "organizations:performance-transaction-summary-cleanup": False,
    # Enable processing slow issue alerts
    "organizations:process-slow-alerts": False,
    # Enable profiling
    "organizations:profiling": False,
    # Enabled for those orgs who participated in the profiling Beta program
    "organizations:profiling-beta": False,
    # Enables production profiling in sentry browser application
    "organizations:profiling-browser": False,
    # Enables separate differential flamegraph page
    "organizations:profiling-differential-flamegraph-page": False,
    # Enable global suspect functions in profiling
    "organizations:profiling-global-suspect-functions": False,
    # Enable profiling summary redesign view
    "organizations:profiling-summary-redesign": False,
    # Enable the transactions backed profiling views
    "organizations:profiling-using-transactions": False,
    # Enable profiling view
    "organizations:profiling-view": False,
    # Enable asking for feedback after project-create when replay is disabled
    "organizations:project-create-replay-feedback": False,
    # Limit project events endpoint to only query back a certain number of days
    "organizations:project-event-date-limit": False,
    # Enable project selection on the stats page
    "organizations:project-stats": True,
    # Enable the new Related Events feature
    "organizations:related-events": False,
    # Enable related issues feature
    "organizations:related-issues": False,
    # Enable usage of external relays, for use with Relay. See
    # https://github.com/getsentry/relay.
    "organizations:relay": True,
    # Metrics cardinality limiter in Relay
    "organizations:relay-cardinality-limiter": False,
    # Enable the release details performance section
    "organizations:release-comparison-performance": False,
    # True if Relay should drop raw session payloads after extracting metrics from them.
    "organizations:release-health-drop-sessions": False,
    # Enable new release UI
    "organizations:releases-v2": False,
    "organizations:releases-v2-banner": False,
    "organizations:releases-v2-internal": False,
    "organizations:releases-v2-st": False,
    # Enable version 2 of reprocessing (completely distinct from v1)
    "organizations:reprocessing-v2": False,
    # Enable post create/edit rule confirmation notifications
    "organizations:rule-create-edit-confirm-notification": False,
    # Enable team member role provisioning through scim
    "organizations:scim-team-roles": False,
    # Enable detecting SDK crashes during event processing
    "organizations:sdk-crash-detection": False,
    # Enable Sentry Functions
    "organizations:sentry-functions": False,
    # Replace the footer Sentry logo with a Sentry pride logo
    "organizations:sentry-pride-logo-footer": False,
    # Enable core Session Replay backend APIs
    "organizations:session-replay": False,
    # Enable the Replay Details > Accessibility tab
    "organizations:session-replay-a11y-tab": False,
    # Enable the accessibility issues endpoint
    "organizations:session-replay-accessibility-issues": False,
    # Enable combined envelope Kafka items in Relay
    "organizations:session-replay-combined-envelope-items": False,
    # Enable canvas recording
    "organizations:session-replay-enable-canvas": False,
    # Enable canvas replaying
    "organizations:session-replay-enable-canvas-replayer": False,
    # Enable linking from 'new issue' email notifs to the issue replay list
    "organizations:session-replay-issue-emails": False,
    # Enable mobile replay player
    "organizations:session-replay-mobile-player": False,
    # Enable the new event linking columns to be queried
    "organizations:session-replay-new-event-counts": False,
    # Enable Rage Click Issue Creation In Recording Consumer
    "organizations:session-replay-rage-click-issue-creation": False,
    # Enable data scrubbing of replay recording payloads in Relay.
    "organizations:session-replay-recording-scrubbing": False,
    # Enable core Session Replay SDK for recording on sentry.io
    "organizations:session-replay-sdk": False,
    # Enable core Session Replay SDK for recording onError events on sentry.io
    "organizations:session-replay-sdk-errors-only": False,
    # Enable linking from 'new issue' slack notifs to the issue replay list
    "organizations:session-replay-slack-new-issue": False,
    # Enable the Replay Details > Performance tab
    "organizations:session-replay-trace-table": False,
    # Enable core Session Replay link in the sidebar
    "organizations:session-replay-ui": True,
    # Enable 'Viewed By' state for replay items
    "organizations:session-replay-viewed-by-ui": False,
    # Lets organizations manage grouping configs
    "organizations:set-grouping-config": False,
    # Enable the UI for updated terms of service
    "organizations:settings-legal-tos-ui": False,
    # Enable the UI for the overage alert settings
    "organizations:slack-overage-notifications": False,
    # Enable the new flat file indexing system for sourcemaps.
    "organizations:sourcemaps-bundle-flat-file-indexing": False,
    # Upload release bundles as artifact bundles.
    "organizations:sourcemaps-upload-release-as-artifact-bundle": False,
    # Enable Slack messages using Block Kit
    "organizations:slack-block-kit": True,
    # Send Slack notifications to threads for Issue Alerts
    "organizations:slack-thread-issue-alert": False,
    # Enable basic SSO functionality, providing configurable single sign on
    # using services like GitHub / Google. This is *not* the same as the signup
    # and login with Github / Azure DevOps that sentry.io provides.
    "organizations:sso-basic": True,
    # Enable SAML2 based SSO functionality. getsentry/sentry-auth-saml2 plugin
    # must be installed to use this functionality.
    "organizations:sso-saml2": True,
    # Enable standalone span ingestion
    "organizations:standalone-span-ingestion": False,
    # A single flag for all the new performance UI that relies on span ingestion
    "organizations:spans-first-ui": False,
    # Enable the aggregate span waterfall view
    "organizations:starfish-aggregate-span-waterfall": False,
    # Enables the resource module ui
    "organizations:starfish-browser-resource-module-image-view": False,
    # Enables the resource module ui
    "organizations:starfish-browser-resource-module-ui": False,
    # Enable bundle analysis ui and endpoint
    "organizations:starfish-browser-resource-module-bundle-analysis": False,
    # Enable browser starfish webvitals module view
    "organizations:starfish-browser-webvitals": False,
    # Enable browser starfish webvitals module pageoverview v2 view
    "organizations:starfish-browser-webvitals-pageoverview-v2": False,
    # Enable browser starfish webvitals module to use backend provided performance scores
    "organizations:starfish-browser-webvitals-use-backend-scores": False,
    # Enable INP in the browser starfish webvitals module
    "organizations:starfish-browser-webvitals-replace-fid-with-inp": False,
    # Uses a computed total count to calculate the score in the browser starfish webvitals module, instead of measurements.score.total
    "organizations:starfish-browser-webvitals-score-computed-total": False,
    # Enable browser starfish cache module ui
    "organizations:performance-cache-view": False,
    # Enable mobile starfish app start module view
    "organizations:starfish-mobile-appstart": False,
    # Enable mobile starfish ui module view
    "organizations:starfish-mobile-ui-module": False,
    # Enable starfish endpoint that's used for regressing testing purposes
    "organizations:starfish-test-endpoint": False,
    # Enable the new experimental starfish view
    "organizations:starfish-view": False,
    # Enable starfish dropdown on the webservice view for switching chart visualization
    "organizations:starfish-wsv-chart-dropdown": False,
    # Enable UI for regression issues RCA using spans data
    "organizations:statistical-detectors-rca-spans-only": False,
    # Allow organizations to configure all symbol sources.
    "organizations:symbol-sources": True,
    # Enable team insights page
    "organizations:team-insights": True,
    # Enable setting team-level roles and receiving permissions from them
    "organizations:team-roles": True,
    # Enable team workflow notifications
    "organizations:team-workflow-notifications": False,
    # Enable feature to load more than 100 rows in performance trace view.
    "organizations:trace-view-load-more": False,
    # Enable feature to load new trace view.
    "organizations:trace-view-v1": False,
    # Extraction metrics for transactions during ingestion.
    "organizations:transaction-metrics-extraction": False,
    # Mark URL transactions scrubbed by regex patterns as "sanitized".
    # NOTE: This flag does not concern transactions rewritten by clusterer rules.
    # Those are always marked as "sanitized".
    "organizations:transaction-name-mark-scrubbed-as-sanitized": True,
    # Normalize URL transaction names during ingestion.
    "organizations:transaction-name-normalize": True,
    # Sanitize transaction names in the ingestion pipeline.
    "organizations:transaction-name-sanitization": False,  # DEPRECATED
    # Enable the metrics layer for alerts queries.
    "organizations:use-metrics-layer-in-alerts": False,
    # Enable User Feedback v2 ingest
    "organizations:user-feedback-ingest": False,
    # Use ReplayClipPreview inside the User Feedback Details panel
    "organizations:user-feedback-replay-clip": False,
    # Enable User Feedback spam auto filtering feature UI
    "organizations:user-feedback-spam-filter-ui": False,
    # Enable User Feedback spam auto filtering feature ingest
    "organizations:user-feedback-spam-filter-ingest": False,
    # Enable User Feedback v2 UI
    "organizations:user-feedback-ui": False,
    # Enable view hierarchies options
    "organizations:view-hierarchies-options-dev": False,
    # Enable minimap in the widget viewer modal in dashboards
    "organizations:widget-viewer-modal-minimap": False,
    # Enable playing replays from the replay tab
    "organizations:replay-play-from-replay-tab": False,
    # Mobile replay killswitch
    # TODO: Delete me on or before public beta.
    "organizations:session-replay-video": True,
    # Enable AI Autofix feture on the Issue Details page.
    "projects:ai-autofix": False,
    # Adds additional filters and a new section to issue alert rules.
    "projects:alert-filters": True,
    # Enable functionality to specify custom inbound filters on events.
    "projects:custom-inbound-filters": False,
    # Enable data forwarding functionality for projects.
    "projects:data-forwarding": True,
    # Enable functionality to discard groups.
    "projects:discard-groups": False,
    # Enable considering group severity when creating and evaluating alert rules
    "projects:first-event-severity-alerting": False,
    # Enable calculating a severity score for events which create a new group
    "projects:first-event-severity-calculation": False,
    # Enable escalation detection for new issues
    "projects:first-event-severity-new-escalation": False,
    # Enable severity alerts for new issues based on severity and escalation
    "projects:high-priority-alerts": False,
    # Enable setting priority for issues
    "projects:issue-priority": True,
    # Enable functionality for attaching  minidumps to events and displaying
    # then in the group UI.
    "projects:minidump": True,
    # Enable functionality for project plugins.
    "projects:plugins": True,
    # Enable ingesting non-sampled profiles
    "projects:profiling-ingest-unsampled-profiles": False,
    # Enable alternative version of group creation that is supposed to be less racy.
    "projects:race-free-group-creation": True,
    # Enable functionality for rate-limiting events on projects.
    "projects:rate-limits": True,
    # Enable functionality to trigger service hooks upon event ingestion.
    "projects:servicehooks": False,
    # Enable similarity embeddings API call
    "projects:similarity-embeddings": False,
    # Enable similarity embeddings grouping
    "projects:similarity-embeddings-grouping": False,
    # Starfish: extract metrics from the spans
    "projects:span-metrics-extraction": False,
    "projects:span-metrics-extraction-ga-modules": False,
    "projects:span-metrics-extraction-all-modules": False,
    "projects:span-metrics-extraction-resource": False,
    "projects:discard-transaction": False,
    "projects:extract-transaction-from-segment-span": False,
    # Controls whether or not the relocation endpoints can be used.
    "relocation:enabled": False,
    # NOTE: Don't add feature defaults down here! Please add them in their associated
    # group sorted alphabetically.
}

# Default time zone for localization in the UI.
# http://en.wikipedia.org/wiki/List_of_tz_zones_by_name
SENTRY_DEFAULT_TIME_ZONE = "UTC"

SENTRY_DEFAULT_LANGUAGE = "en"

# Enable the Sentry Debugger (Beta)
SENTRY_DEBUGGER = None

SENTRY_IGNORE_EXCEPTIONS = ("OperationalError",)

# Should we send the beacon to the upstream server?
SENTRY_BEACON = True

# Allow access to Sentry without authentication.
SENTRY_PUBLIC = False

# Instruct Sentry that this install intends to be run by a single organization
# and thus various UI optimizations should be enabled.
SENTRY_SINGLE_ORGANIZATION = False

# Login url (defaults to LOGIN_URL)
SENTRY_LOGIN_URL: str | None = None

# Default project ID (for internal errors)
SENTRY_PROJECT = 1
SENTRY_PROJECT_KEY: int | None = None

# Default organization to represent the Internal Sentry project.
# Used as a default when in SINGLE_ORGANIZATION mode.
SENTRY_ORGANIZATION: int | None = None

# Project ID for recording frontend (javascript) exceptions
SENTRY_FRONTEND_PROJECT: int | None = None
# DSN for the frontend to use explicitly, which takes priority
# over SENTRY_FRONTEND_PROJECT or SENTRY_PROJECT
SENTRY_FRONTEND_DSN: str | None = None
# DSN for tracking all client HTTP requests (which can be noisy) [experimental]
SENTRY_FRONTEND_REQUESTS_DSN: str | None = None

# Configuration for the JavaScript SDK's allowUrls option - defaults to ALLOWED_HOSTS
SENTRY_FRONTEND_WHITELIST_URLS: list[str] | None = None

# Configuration for the JavaScript SDK's tracePropagationTargets option - defaults to an empty array
SENTRY_FRONTEND_TRACE_PROPAGATION_TARGETS: list[str] | None = None

# ----
# APM config
# ----

# sample rate for transactions initiated from the frontend
SENTRY_FRONTEND_APM_SAMPLING = 0

# sample rate for transactions in the backend
SENTRY_BACKEND_APM_SAMPLING = 0

# Sample rate for symbolicate_event task transactions
SENTRY_SYMBOLICATE_EVENT_APM_SAMPLING = 0

# Sample rate for the process_event task transactions
SENTRY_PROCESS_EVENT_APM_SAMPLING = 0

# sample rate for relay's cache invalidation task
SENTRY_RELAY_TASK_APM_SAMPLING = 0

# sample rate for ingest consumer processing functions
SENTRY_INGEST_CONSUMER_APM_SAMPLING = 0

# sample rate for Apple App Store Connect tasks transactions
SENTRY_APPCONNECT_APM_SAMPLING = SENTRY_BACKEND_APM_SAMPLING

# sample rate for suspect commits task
SENTRY_SUSPECT_COMMITS_APM_SAMPLING = 0

# sample rate for post_process_group task
SENTRY_POST_PROCESS_GROUP_APM_SAMPLING = 0

# sample rate for all reprocessing tasks (except for the per-event ones)
SENTRY_REPROCESSING_APM_SAMPLING = 0

# ----
# end APM config
# ----

# DSN to use for Sentry monitors
SENTRY_MONITOR_DSN: str | None = None
SENTRY_MONITOR_API_ROOT: str | None = None

# Web Service
SENTRY_WEB_HOST = "127.0.0.1"
SENTRY_WEB_PORT = 9000
SENTRY_WEB_OPTIONS: dict[str, Any] = {}

# SMTP Service
SENTRY_SMTP_HOST = "127.0.0.1"
SENTRY_SMTP_PORT = 1025

SENTRY_INTERFACES = {
    "csp": "sentry.interfaces.security.Csp",
    "hpkp": "sentry.interfaces.security.Hpkp",
    "expectct": "sentry.interfaces.security.ExpectCT",
    "expectstaple": "sentry.interfaces.security.ExpectStaple",
    "nel": "sentry.interfaces.nel.Nel",
    "exception": "sentry.interfaces.exception.Exception",
    "logentry": "sentry.interfaces.message.Message",
    "request": "sentry.interfaces.http.Http",
    "sdk": "sentry.interfaces.sdk.Sdk",
    "stacktrace": "sentry.interfaces.stacktrace.Stacktrace",
    "template": "sentry.interfaces.template.Template",
    "user": "sentry.interfaces.user.User",
    "breadcrumbs": "sentry.interfaces.breadcrumbs.Breadcrumbs",
    "contexts": "sentry.interfaces.contexts.Contexts",
    "threads": "sentry.interfaces.threads.Threads",
    "debug_meta": "sentry.interfaces.debug_meta.DebugMeta",
    "spans": "sentry.interfaces.spans.Spans",
}
PREFER_CANONICAL_LEGACY_KEYS = False

SENTRY_EMAIL_BACKEND_ALIASES = {
    "smtp": "django.core.mail.backends.smtp.EmailBackend",
    "dummy": "django.core.mail.backends.dummy.EmailBackend",
    "console": "django.core.mail.backends.console.EmailBackend",
    "preview": "sentry.utils.email.PreviewBackend",
}

SENTRY_FILESTORE_ALIASES = {
    "filesystem": "django.core.files.storage.FileSystemStorage",
    "s3": "sentry.filestore.s3.S3Boto3Storage",
    "gcs": "sentry.filestore.gcs.GoogleCloudStorage",
}

SENTRY_ANALYTICS_ALIASES = {
    "noop": "sentry.analytics.Analytics",
    "pubsub": "sentry.analytics.pubsub.PubSubAnalytics",
}

# set of backends that do not support needing SMTP mail.* settings
# This list is a bit fragile and hardcoded, but it's unlikely that
# a user will be using a different backend that also mandates SMTP
# credentials.
SENTRY_SMTP_DISABLED_BACKENDS = frozenset(
    (
        "django.core.mail.backends.dummy.EmailBackend",
        "django.core.mail.backends.console.EmailBackend",
        "django.core.mail.backends.locmem.EmailBackend",
        "django.core.mail.backends.filebased.EmailBackend",
        "sentry.utils.email.PreviewBackend",
    )
)

SENTRY_UPLOAD_RETRY_TIME = 60  # 1 min

# Should users without superuser permissions be allowed to
# make projects public
SENTRY_ALLOW_PUBLIC_PROJECTS = True

# Will an invite be sent when a member is added to an organization?
SENTRY_ENABLE_INVITES = True

# Origins allowed for session-based API access (via the Access-Control-Allow-Origin header)
SENTRY_ALLOW_ORIGIN: str | None = None

# Origins that are allowed to use credentials. This list is in addition
# to all subdomains of system.url-prefix
ALLOWED_CREDENTIAL_ORIGINS: list[str] = []

# Buffer backend
SENTRY_BUFFER = "sentry.buffer.Buffer"
SENTRY_BUFFER_OPTIONS: dict[str, str] = {}

# Cache backend
# XXX: We explicitly require the cache to be configured as its not optional
# and causes serious confusion with the default django cache
SENTRY_CACHE: str | None = None
SENTRY_CACHE_OPTIONS = {"is_default_cache": True}

# Attachment blob cache backend
SENTRY_ATTACHMENTS = "sentry.attachments.default.DefaultAttachmentCache"
SENTRY_ATTACHMENTS_OPTIONS: dict[str, str] = {}

# Events blobs processing backend
SENTRY_EVENT_PROCESSING_STORE = (
    "sentry.eventstore.processing.redis.RedisClusterEventProcessingStore"
)
SENTRY_EVENT_PROCESSING_STORE_OPTIONS: dict[str, str] = {}

# The internal Django cache is still used in many places
# TODO(dcramer): convert uses over to Sentry's backend
CACHES = {"default": {"BACKEND": "django.core.cache.backends.dummy.DummyCache"}}

# The cache version affects both Django's internal cache (at runtime) as well
# as Sentry's cache. This automatically overrides VERSION on the default
# CACHES backend.
CACHE_VERSION = 1

# Digests backend
SENTRY_DIGESTS = "sentry.digests.backends.dummy.DummyBackend"
SENTRY_DIGESTS_OPTIONS: dict[str, Any] = {}

# Quota backend
SENTRY_QUOTAS = "sentry.quotas.Quota"
SENTRY_QUOTA_OPTIONS: dict[str, str] = {}

# Cache for Relay project configs
SENTRY_RELAY_PROJECTCONFIG_CACHE = "sentry.relay.projectconfig_cache.redis.RedisProjectConfigCache"
SENTRY_RELAY_PROJECTCONFIG_CACHE_OPTIONS: dict[str, str] = {}

# Which cache to use for debouncing cache updates to the projectconfig cache
SENTRY_RELAY_PROJECTCONFIG_DEBOUNCE_CACHE = (
    "sentry.relay.projectconfig_debounce_cache.base.ProjectConfigDebounceCache"
)
SENTRY_RELAY_PROJECTCONFIG_DEBOUNCE_CACHE_OPTIONS: dict[str, str] = {}

# Rate limiting backend
SENTRY_RATELIMITER = "sentry.ratelimits.base.RateLimiter"
SENTRY_RATELIMITER_ENABLED = False
SENTRY_RATELIMITER_OPTIONS: dict[str, Any] = {}
SENTRY_RATELIMITER_DEFAULT = 999
SENTRY_CONCURRENT_RATE_LIMIT_DEFAULT = 999
ENFORCE_CONCURRENT_RATE_LIMITS = False

# Rate Limit Group Category Defaults
SENTRY_CONCURRENT_RATE_LIMIT_GROUP_CLI = 999
SENTRY_RATELIMITER_GROUP_CLI = 999

# The default value for project-level quotas
SENTRY_DEFAULT_MAX_EVENTS_PER_MINUTE = "90%"

# Snuba configuration
SENTRY_SNUBA = os.environ.get("SNUBA", "http://127.0.0.1:1218")
SENTRY_SNUBA_TIMEOUT = 30
SENTRY_SNUBA_CACHE_TTL_SECONDS = 60

# Node storage backend
SENTRY_NODESTORE = "sentry.nodestore.django.DjangoNodeStorage"
SENTRY_NODESTORE_OPTIONS: dict[str, Any] = {}

# Node storage backend used for ArtifactBundle indexing (aka FlatFileIndex aka BundleIndex)
SENTRY_INDEXSTORE = "sentry.nodestore.django.DjangoNodeStorage"
SENTRY_INDEXSTORE_OPTIONS: dict[str, Any] = {}

# Tag storage backend
SENTRY_TAGSTORE = os.environ.get("SENTRY_TAGSTORE", "sentry.tagstore.snuba.SnubaTagStorage")
SENTRY_TAGSTORE_OPTIONS: dict[str, Any] = {}

# Search backend
SENTRY_SEARCH = os.environ.get(
    "SENTRY_SEARCH", "sentry.search.snuba.EventsDatasetSnubaSearchBackend"
)
SENTRY_SEARCH_OPTIONS: dict[str, Any] = {}
# SENTRY_SEARCH_OPTIONS = {
#     'urls': ['http://127.0.0.1:9200/'],
#     'timeout': 5,
# }

# Time-series storage backend
SENTRY_TSDB = "sentry.tsdb.dummy.DummyTSDB"
SENTRY_TSDB_OPTIONS: dict[str, Any] = {}

SENTRY_NEWSLETTER = "sentry.newsletter.base.Newsletter"
SENTRY_NEWSLETTER_OPTIONS: dict[str, Any] = {}

SENTRY_EVENTSTREAM = "sentry.eventstream.snuba.SnubaEventStream"
SENTRY_EVENTSTREAM_OPTIONS: dict[str, Any] = {}

# rollups must be ordered from highest granularity to lowest
SENTRY_TSDB_ROLLUPS = (
    # (time in seconds, samples to keep)
    (10, 360),  # 60 minutes at 10 seconds
    (3600, 24 * 7),  # 7 days at 1 hour
    (3600 * 24, 90),  # 90 days at 1 day
)

# Internal metrics
SENTRY_METRICS_BACKEND = "sentry.metrics.dummy.DummyMetricsBackend"
SENTRY_METRICS_OPTIONS: dict[str, Any] = {}
SENTRY_METRICS_SAMPLE_RATE = 1.0
SENTRY_METRICS_PREFIX = "sentry."
SENTRY_METRICS_SKIP_INTERNAL_PREFIXES: list[str] = []  # Order this by most frequent prefixes.
SENTRY_METRICS_SKIP_ALL_INTERNAL = False
SENTRY_METRICS_DISALLOW_BAD_TAGS = IS_DEV

# Metrics product
SENTRY_METRICS_INDEXER = "sentry.sentry_metrics.indexer.postgres.postgres_v2.PostgresIndexer"
SENTRY_METRICS_INDEXER_OPTIONS: dict[str, Any] = {}
SENTRY_METRICS_INDEXER_CACHE_TTL = 3600 * 2
SENTRY_METRICS_INDEXER_TRANSACTIONS_SAMPLE_RATE = 0.1

SENTRY_METRICS_INDEXER_SPANNER_OPTIONS: dict[str, Any] = {}

SENTRY_METRICS_INDEXER_REINDEXED_INTS: dict[int, str] = {}

# Rate limits during string indexing for our metrics product.
# Which cluster to use. Example: {"cluster": "default"}
SENTRY_METRICS_INDEXER_WRITES_LIMITER_OPTIONS: dict[str, str] = {}
SENTRY_METRICS_INDEXER_WRITES_LIMITER_OPTIONS_PERFORMANCE = (
    SENTRY_METRICS_INDEXER_WRITES_LIMITER_OPTIONS
)

# Controls the sample rate with which we report errors to Sentry for metric messages
# dropped due to rate limits.
SENTRY_METRICS_INDEXER_DEBUG_LOG_SAMPLE_RATE = 0.01

SENTRY_METRICS_INDEXER_ENABLE_SLICED_PRODUCER = False

# Render charts on the backend. This uses the Chartcuterie external service.
SENTRY_CHART_RENDERER = "sentry.charts.chartcuterie.Chartcuterie"
SENTRY_CHART_RENDERER_OPTIONS: dict[str, Any] = {}

# User Feedback Spam Detection
SENTRY_USER_FEEDBACK_SPAM = "sentry.feedback.spam.stub.StubFeedbackSpamDetection"
SENTRY_USER_FEEDBACK_SPAM_OPTIONS: dict[str, str] = {}


# URI Prefixes for generating DSN URLs
# (Defaults to URL_PREFIX by default)
SENTRY_ENDPOINT: str | None = None
SENTRY_PUBLIC_ENDPOINT: str | None = None

# Hostname prefix to add for organizations that are opted into the
# `organizations:org-subdomains` feature.
SENTRY_ORG_SUBDOMAIN_TEMPLATE = "o{organization_id}.ingest"

# Prevent variables (e.g. context locals, http data, etc) from exceeding this
# size in characters
SENTRY_MAX_VARIABLE_SIZE = 512

# Prevent variables within extra context from exceeding this size in
# characters
SENTRY_MAX_EXTRA_VARIABLE_SIZE = 4096 * 4  # 16kb

# For changing the amount of data seen in Http Response Body part.
SENTRY_MAX_HTTP_BODY_SIZE = 4096 * 4  # 16kb

# For various attributes we don't limit the entire attribute on size, but the
# individual item. In those cases we also want to limit the maximum number of
# keys
SENTRY_MAX_DICTIONARY_ITEMS = 50

SENTRY_MAX_MESSAGE_LENGTH = 1024 * 8
# How many frames are used in jira issues
SENTRY_MAX_STACKTRACE_FRAMES = 100

# Gravatar service base url
SENTRY_GRAVATAR_BASE_URL = "https://gravatar.com"

# Timeout (in seconds) for fetching remote source files (e.g. JS)
SENTRY_SOURCE_FETCH_TIMEOUT = 5

# Timeout (in seconds) for socket operations when fetching remote source files
SENTRY_SOURCE_FETCH_SOCKET_TIMEOUT = 2

# Maximum content length for source files before we abort fetching
SENTRY_SOURCE_FETCH_MAX_SIZE = 40 * 1024 * 1024

# Maximum content length for cache value.  Currently used only to avoid
# pointless compression of sourcemaps and other release files because we
# silently fail to cache the compressed result anyway.  Defaults to None which
# disables the check and allows different backends for unlimited payload.
# e.g. memcached defaults to 1MB  = 1024 * 1024
SENTRY_CACHE_MAX_VALUE_SIZE: int | None = None

# Fields which managed users cannot change via Sentry UI. Username and password
# cannot be changed by managed users. Optionally include 'email' and
# 'name' in SENTRY_MANAGED_USER_FIELDS.
SENTRY_MANAGED_USER_FIELDS = ()

# Secret key for OpenAI
OPENAI_API_KEY: str | None = None

# AI Suggested Fix default model
SENTRY_AI_SUGGESTED_FIX_MODEL: str = os.getenv("SENTRY_AI_SUGGESTED_FIX_MODEL", "gpt-3.5-turbo-16k")

SENTRY_API_PAGINATION_ALLOWLIST = SENTRY_API_PAGINATION_ALLOWLIST_DO_NOT_MODIFY

SENTRY_SCOPES = {
    "org:read",
    "org:write",
    "org:admin",
    "org:integrations",
    "org:ci",
    # "org:superuser",  Do not use for any type of superuser permission/access checks
    # Assigned to active SU sessions in src/sentry/auth/access.py to enable UI elements
    "member:read",
    "member:write",
    "member:admin",
    "team:read",
    "team:write",
    "team:admin",
    "project:read",
    "project:write",
    "project:admin",
    "project:releases",
    "event:read",
    "event:write",
    "event:admin",
    "alerts:read",
    "alerts:write",
    # openid, profile, and email aren't prefixed to maintain compliance with the OIDC spec.
    # https://auth0.com/docs/get-started/apis/scopes/openid-connect-scopes.
    "openid",
    "profile",
    "email",
}

SENTRY_READONLY_SCOPES = {
    "org:read",
    "member:read",
    "team:read",
    "project:read",
    "event:read",
    "alerts:read",
}

SENTRY_SCOPE_HIERARCHY_MAPPING = {
    "org:read": {"org:read"},
    "org:write": {"org:read", "org:write"},
    "org:admin": {"org:read", "org:write", "org:admin", "org:integrations"},
    "org:integrations": {"org:integrations"},
    "org:ci": {"org:ci"},
    "member:read": {"member:read"},
    "member:write": {"member:read", "member:write"},
    "member:admin": {"member:read", "member:write", "member:admin"},
    "team:read": {"team:read"},
    "team:write": {"team:read", "team:write"},
    "team:admin": {"team:read", "team:write", "team:admin"},
    "project:read": {"project:read"},
    "project:write": {"project:read", "project:write"},
    "project:admin": {"project:read", "project:write", "project:admin"},
    "project:releases": {"project:releases"},
    "event:read": {"event:read"},
    "event:write": {"event:read", "event:write"},
    "event:admin": {"event:read", "event:write", "event:admin"},
    "alerts:read": {"alerts:read"},
    "alerts:write": {"alerts:read", "alerts:write"},
    "openid": {"openid"},
    "profile": {"profile"},
    "email": {"email"},
}

SENTRY_SCOPE_SETS = (
    (
        ("org:admin", "Read, write, and admin access to organization details."),
        ("org:write", "Read and write access to organization details."),
        ("org:read", "Read access to organization details."),
    ),
    (("org:integrations", "Read, write, and admin access to organization integrations."),),
    (
        ("member:admin", "Read, write, and admin access to organization members."),
        ("member:write", "Read and write access to organization members."),
        ("member:read", "Read access to organization members."),
    ),
    (
        ("team:admin", "Read, write, and admin access to teams."),
        ("team:write", "Read and write access to teams."),
        ("team:read", "Read access to teams."),
    ),
    (
        ("project:admin", "Read, write, and admin access to projects."),
        ("project:write", "Read and write access to projects."),
        ("project:read", "Read access to projects."),
    ),
    (("project:releases", "Read, write, and admin access to project releases."),),
    (
        ("event:admin", "Read, write, and admin access to events."),
        ("event:write", "Read and write access to events."),
        ("event:read", "Read access to events."),
    ),
    (
        ("alerts:write", "Read and write alerts"),
        ("alerts:read", "Read alerts"),
    ),
    (("openid", "Confirms authentication status and provides basic information."),),
    (
        (
            "profile",
            "Read personal information like name, avatar, date of joining etc. Requires openid scope.",
        ),
    ),
    (("email", "Read email address and verification status. Requires openid scope."),),
)

SENTRY_API_PAGINATION_ALLOWLIST = SENTRY_API_PAGINATION_ALLOWLIST_DO_NOT_MODIFY

SENTRY_DEFAULT_ROLE = "member"

# Roles are ordered, which represents a sort-of hierarchy, as well as how
# they're presented in the UI. This is primarily important in that a member
# that is earlier in the chain cannot manage the settings of a member later
# in the chain (they still require the appropriate scope).
SENTRY_ROLES: tuple[RoleDict, ...] = (
    {
        "id": "member",
        "name": "Member",
        "desc": "Members can view and act on events, as well as view most other data within the organization.",
        "scopes": {
            "event:read",
            "event:write",
            "event:admin",
            "project:releases",
            "project:read",
            "org:read",
            "member:read",
            "team:read",
            "alerts:read",
            "alerts:write",
        },
    },
    {
        "id": "admin",
        "name": "Admin",
        "desc": (
            """
            Admin privileges on any teams of which they're a member. They can
            create new teams and projects, as well as remove teams and projects
            on which they already hold membership (or all teams, if open
            membership is enabled). Additionally, they can manage memberships of
            teams that they are members of. They cannot invite members to the
            organization.
            """
        ),
        "scopes": {
            "event:read",
            "event:write",
            "event:admin",
            "org:read",
            "member:read",
            "project:read",
            "project:write",
            "project:admin",
            "project:releases",
            "team:read",
            "team:write",
            "team:admin",
            "org:integrations",
            "alerts:read",
            "alerts:write",
        },
        "is_retired": True,
    },
    {
        "id": "manager",
        "name": "Manager",
        "desc": "Gains admin access on all teams as well as the ability to add and remove members.",
        "scopes": {
            "event:read",
            "event:write",
            "event:admin",
            "member:read",
            "member:write",
            "member:admin",
            "project:read",
            "project:write",
            "project:admin",
            "project:releases",
            "team:read",
            "team:write",
            "team:admin",
            "org:read",
            "org:write",
            "org:integrations",
            "alerts:read",
            "alerts:write",
        },
        "is_global": True,
    },
    {
        "id": "owner",
        "name": "Owner",
        "desc": (
            """
            Unrestricted access to the organization, its data, and its settings.
            Can add, modify, and delete projects and members, as well as make
            billing and plan changes.
            """
        ),
        "scopes": {
            "org:read",
            "org:write",
            "org:admin",
            "org:integrations",
            "member:read",
            "member:write",
            "member:admin",
            "team:read",
            "team:write",
            "team:admin",
            "project:read",
            "project:write",
            "project:admin",
            "project:releases",
            "event:read",
            "event:write",
            "event:admin",
            "alerts:read",
            "alerts:write",
        },
        "is_global": True,
    },
)

SENTRY_TEAM_ROLES: tuple[RoleDict, ...] = (
    {
        "id": "contributor",
        "name": "Contributor",
        "desc": "Contributors can view and act on events, as well as view most other data within the team's projects.",
        "scopes": {
            "event:read",
            "event:write",
            # "event:admin",  # Scope granted/withdrawn by "sentry:events_member_admin" to org-level role
            "project:releases",
            "project:read",
            "org:read",
            "member:read",
            "team:read",
            "alerts:read",
            # "alerts:write",  # Scope granted/withdrawn by "sentry:alerts_member_write" to org-level role
        },
    },
    {
        "id": "admin",
        "name": "Team Admin",
        "desc": (
            # TODO: Editing pass
            """
            Admin privileges on the team. They can create and remove projects,
            and can manage the team's memberships. They cannot invite members to
            the organization.
            """
        ),
        "scopes": {
            "event:read",
            "event:write",
            "event:admin",
            "org:read",
            "member:read",
            "project:read",
            "project:write",
            "project:admin",
            "project:releases",
            "team:read",
            "team:write",
            "team:admin",
            "org:integrations",
            "alerts:read",
            "alerts:write",
        },
        "is_minimum_role_for": "admin",
    },
)

# See sentry/options/__init__.py for more information
SENTRY_OPTIONS: dict[str, Any] = {}
SENTRY_DEFAULT_OPTIONS: dict[str, Any] = {}
# Raise an error in dev on failed lookups
SENTRY_OPTIONS_COMPLAIN_ON_ERRORS = True

# You should not change this setting after your database has been created
# unless you have altered all schemas first
SENTRY_USE_BIG_INTS = False

# Delay (in ms) to induce on API responses
#
# Simulates a small amount of lag which helps uncover more obvious race
# conditions in UI interactions. It's also needed to test (or implement) any
# kind of loading scenarios. Without this we will just implicitly lower the
# overall quality of software we ship because we will not experience it in the
# same way we would in production.
#
# See discussion on https://github.com/getsentry/sentry/pull/20187
SENTRY_API_RESPONSE_DELAY = 150 if IS_DEV else None

# Watchers for various application purposes (such as compiling static media)
# XXX(dcramer): this doesn't work outside of a source distribution as the
# webpack.config.js is not part of Sentry's datafiles
SENTRY_WATCHERS = (
    (
        "webpack",
        [
            os.path.join(NODE_MODULES_ROOT, ".bin", "webpack"),
            "serve",
            "--color",
            "--output-pathinfo=true",
            "--config={}".format(
                os.path.normpath(
                    os.path.join(PROJECT_ROOT, os.pardir, os.pardir, "webpack.config.ts")
                )
            ),
        ],
    ),
)

# Controls whether devserver spins up Relay, Kafka, and several ingest worker jobs to direct store traffic
# through the Relay ingestion pipeline. Without, ingestion is completely disabled. Use `bin/load-mocks` to
# generate fake data for local testing. You can also manually enable relay with the `--ingest` flag to `devserver`.
# XXX: This is disabled by default as typical development workflows do not require end-to-end services running
# and disabling optional services reduces resource consumption and complexity
SENTRY_USE_RELAY = False
SENTRY_RELAY_PORT = 7899

# Controls whether we'll run the snuba subscription processor. If enabled, we'll run
# it as a worker, and devservices will run Kafka.
SENTRY_DEV_PROCESS_SUBSCRIPTIONS = False

SENTRY_DEV_USE_REDIS_CLUSTER = bool(os.getenv("SENTRY_DEV_USE_REDIS_CLUSTER", False))

# To use RabbitMQ as a Celery tasks broker
# BROKER_URL = "amqp://guest:guest@localhost:5672/sentry"
# more info https://develop.sentry.dev/services/queue/
SENTRY_DEV_USE_RABBITMQ = bool(os.getenv("SENTRY_DEV_USE_RABBITMQ", False))

# The chunk size for attachments in blob store. Should be a power of two.
SENTRY_ATTACHMENT_BLOB_SIZE = 8 * 1024 * 1024  # 8MB

# The chunk size for files in the chunk upload. This is used for native debug
# files and source maps, and directly translates to the chunk size in blob
# store. MUST be a power of two.
SENTRY_CHUNK_UPLOAD_BLOB_SIZE = 8 * 1024 * 1024  # 8MB

# This flag tell DEVSERVICES to start the ingest-metrics-consumer in order to work on
# metrics in the development environment. Note: this is "metrics" the product
SENTRY_USE_METRICS_DEV = False

# This flags activates the Change Data Capture backend in the development environment
SENTRY_USE_CDC_DEV = False

# This flag activates profiling backend in the development environment
SENTRY_USE_PROFILING = False

# This flag activates indexed spans backend in the development environment
SENTRY_USE_SPANS = False

# This flag activates spans consumer in the sentry backend in development environment
SENTRY_USE_SPANS_BUFFER = False

# This flag activates consuming issue platform occurrence data in the development environment
SENTRY_USE_ISSUE_OCCURRENCE = False

# This flag activates consuming GroupAttribute messages in the development environment
SENTRY_USE_GROUP_ATTRIBUTES = False

# This flag activates code paths that are specific for customer domains
SENTRY_USE_CUSTOMER_DOMAINS = False

# This flag activates replay analyzer service in the development environment
SENTRY_USE_REPLAY_ANALYZER_SERVICE = False

# This flag activates Spotlight Sidecar in the development environment
SENTRY_USE_SPOTLIGHT = False

# SENTRY_DEVSERVICES = {
#     "service-name": lambda settings, options: (
#         {
#             "image": "image-name:version",
#             # optional ports to expose
#             "ports": {"internal-port/tcp": external-port},
#             # optional command
#             "command": ["exit 1"],
#             optional mapping of volumes
#             "volumes": {"volume-name": {"bind": "/path/in/container"}},
#             # optional statement to test if service should run
#             "only_if": lambda settings, options: True,
#             # optional environment variables
#             "environment": {
#                 "ENV_VAR": "1",
#             }
#         }
#     )
# }


def build_cdc_postgres_init_db_volume(settings: Any) -> dict[str, dict[str, str]]:
    return (
        {
            os.path.join(settings.CDC_CONFIG_DIR, "init_hba.sh"): {
                "bind": "/docker-entrypoint-initdb.d/init_hba.sh"
            }
        }
        if settings.SENTRY_USE_CDC_DEV
        else {}
    )


# platform.processor() changed at some point between these:
# 11.2.3: arm
# 12.3.1: arm64
# ubuntu: aarch64
ARM64 = platform.processor() in {"arm", "arm64", "aarch64"}

SENTRY_DEVSERVICES: dict[str, Callable[[Any, Any], dict[str, Any]]] = {
    "redis": lambda settings, options: (
        {
            "image": "ghcr.io/getsentry/image-mirror-library-redis:5.0-alpine",
            "ports": {"6379/tcp": 6379},
            "command": [
                "redis-server",
                "--appendonly",
                "yes",
                "--save",
                "60",
                "20",
                "--auto-aof-rewrite-percentage",
                "100",
                "--auto-aof-rewrite-min-size",
                "64mb",
            ],
            "volumes": {"redis": {"bind": "/data"}},
        }
    ),
    "redis-cluster": lambda settings, options: (
        {
            "image": "ghcr.io/getsentry/docker-redis-cluster:7.0.10",
            "ports": {f"700{idx}/tcp": f"700{idx}" for idx in range(6)},
            "volumes": {"redis-cluster": {"bind": "/redis-data"}},
            "environment": {"IP": "0.0.0.0"},
            "only_if": settings.SENTRY_DEV_USE_REDIS_CLUSTER,
        }
    ),
    "rabbitmq": lambda settings, options: (
        {
            "image": "ghcr.io/getsentry/image-mirror-library-rabbitmq:3-management",
            "ports": {"5672/tcp": 5672, "15672/tcp": 15672},
            "environment": {"IP": "0.0.0.0"},
            "only_if": settings.SENTRY_DEV_USE_RABBITMQ,
        }
    ),
    "postgres": lambda settings, options: (
        {
            "image": f"ghcr.io/getsentry/image-mirror-library-postgres:{PG_VERSION}-alpine",
            "ports": {"5432/tcp": 5432},
            "environment": {"POSTGRES_DB": "sentry", "POSTGRES_HOST_AUTH_METHOD": "trust"},
            "volumes": {
                "postgres": {"bind": "/var/lib/postgresql/data"},
                "wal2json": {"bind": "/wal2json"},
                settings.CDC_CONFIG_DIR: {"bind": "/cdc"},
                **build_cdc_postgres_init_db_volume(settings),
            },
            "command": [
                "postgres",
                "-c",
                "wal_level=logical",
                "-c",
                "max_replication_slots=1",
                "-c",
                "max_wal_senders=1",
            ],
            "entrypoint": "/cdc/postgres-entrypoint.sh" if settings.SENTRY_USE_CDC_DEV else None,
        }
    ),
    "kafka": lambda settings, options: (
        {
            "image": "ghcr.io/getsentry/image-mirror-confluentinc-cp-kafka:7.5.0",
            "ports": {"9092/tcp": 9092},
            # https://docs.confluent.io/platform/current/installation/docker/config-reference.html#cp-kakfa-example
            "environment": {
                "KAFKA_PROCESS_ROLES": "broker,controller",
                "KAFKA_CONTROLLER_QUORUM_VOTERS": "1@127.0.0.1:29093",
                "KAFKA_CONTROLLER_LISTENER_NAMES": "CONTROLLER",
                "KAFKA_NODE_ID": "1",
                "CLUSTER_ID": "MkU3OEVBNTcwNTJENDM2Qk",
                "KAFKA_LISTENERS": "PLAINTEXT://0.0.0.0:29092,INTERNAL://0.0.0.0:9093,EXTERNAL://0.0.0.0:9092,CONTROLLER://0.0.0.0:29093",
                "KAFKA_ADVERTISED_LISTENERS": "PLAINTEXT://127.0.0.1:29092,INTERNAL://sentry_kafka:9093,EXTERNAL://127.0.0.1:9092",
                "KAFKA_LISTENER_SECURITY_PROTOCOL_MAP": "PLAINTEXT:PLAINTEXT,INTERNAL:PLAINTEXT,EXTERNAL:PLAINTEXT,CONTROLLER:PLAINTEXT",
                "KAFKA_INTER_BROKER_LISTENER_NAME": "PLAINTEXT",
                "KAFKA_OFFSETS_TOPIC_REPLICATION_FACTOR": "1",
                "KAFKA_OFFSETS_TOPIC_NUM_PARTITIONS": "1",
                "KAFKA_LOG_RETENTION_HOURS": "24",
                "KAFKA_MESSAGE_MAX_BYTES": "50000000",
                "KAFKA_MAX_REQUEST_SIZE": "50000000",
            },
            "volumes": {"kafka": {"bind": "/var/lib/kafka/data"}},
            "only_if": "kafka" in settings.SENTRY_EVENTSTREAM
            or settings.SENTRY_USE_RELAY
            or settings.SENTRY_DEV_PROCESS_SUBSCRIPTIONS
            or settings.SENTRY_USE_PROFILING,
        }
    ),
    "clickhouse": lambda settings, options: (
        {
<<<<<<< HEAD
            "image": "ghcr.io/getsentry/image-mirror-altinity-clickhouse-server:23.8.8.21.altinitystable",
=======
            "image": (
                "ghcr.io/getsentry/image-mirror-altinity-clickhouse-server:21.8.13.1.altinitystable"
                if not ARM64
                # altinity provides clickhouse support to other companies
                # Official support: https://github.com/ClickHouse/ClickHouse/issues/22222
                # This image is build with this script https://gist.github.com/filimonov/5f9732909ff66d5d0a65b8283382590d
                else "ghcr.io/getsentry/image-mirror-altinity-clickhouse-server:21.6.1.6734-testing-arm"
            ),
>>>>>>> 201efc13
            "ports": {"9000/tcp": 9000, "9009/tcp": 9009, "8123/tcp": 8123},
            "ulimits": [{"name": "nofile", "soft": 262144, "hard": 262144}],
            # The arm image does not properly load the MAX_MEMORY_USAGE_RATIO
            # from the environment in loc_config.xml, thus, hard-coding it there
            "volumes": {
                (
                    "clickhouse_dist"
                    if settings.SENTRY_DISTRIBUTED_CLICKHOUSE_TABLES
                    else "clickhouse"
                ): {"bind": "/var/lib/clickhouse"},
                os.path.join(
                    settings.DEVSERVICES_CONFIG_DIR,
                    "clickhouse",
                    (
                        "dist_config.xml"
                        if settings.SENTRY_DISTRIBUTED_CLICKHOUSE_TABLES
                        else "loc_config.xml"
                    ),
                ): {"bind": "/etc/clickhouse-server/config.d/sentry.xml"},
            },
        }
    ),
    "snuba": lambda settings, options: (
        {
            "image": "ghcr.io/getsentry/snuba:latest",
            "ports": {"1218/tcp": 1218, "1219/tcp": 1219},
            "command": ["devserver"]
            + (["--no-workers"] if "snuba" in settings.SENTRY_EVENTSTREAM else []),
            "environment": {
                "PYTHONUNBUFFERED": "1",
                "SNUBA_SETTINGS": "docker",
                "DEBUG": "1",
                "CLICKHOUSE_HOST": "{containers[clickhouse][name]}",
                "CLICKHOUSE_PORT": "9000",
                "CLICKHOUSE_HTTP_PORT": "8123",
                "DEFAULT_BROKERS": (
                    ""
                    if "snuba" in settings.SENTRY_EVENTSTREAM
                    else "{containers[kafka][name]}:9093"
                ),
                "REDIS_HOST": "{containers[redis][name]}",
                "REDIS_PORT": "6379",
                "REDIS_DB": "1",
                "ENABLE_SENTRY_METRICS_DEV": "1" if settings.SENTRY_USE_METRICS_DEV else "",
                "ENABLE_PROFILES_CONSUMER": "1" if settings.SENTRY_USE_PROFILING else "",
                "ENABLE_SPANS_CONSUMER": "1" if settings.SENTRY_USE_SPANS else "",
                "ENABLE_ISSUE_OCCURRENCE_CONSUMER": (
                    "1" if settings.SENTRY_USE_ISSUE_OCCURRENCE else ""
                ),
                "ENABLE_AUTORUN_MIGRATION_SEARCH_ISSUES": "1",
                "ENABLE_GROUP_ATTRIBUTES_CONSUMER": (
                    "1" if settings.SENTRY_USE_GROUP_ATTRIBUTES else ""
                ),
            },
            "only_if": "snuba" in settings.SENTRY_EVENTSTREAM
            or "kafka" in settings.SENTRY_EVENTSTREAM,
            # we don't build linux/arm64 snuba images anymore
            # apple silicon users should have working emulation under colima 0.6.2
            # or docker desktop
            "platform": "linux/amd64",
        }
    ),
    "bigtable": lambda settings, options: (
        {
            "image": "us.gcr.io/sentryio/cbtemulator:23c02d92c7a1747068eb1fc57dddbad23907d614",
            "ports": {"8086/tcp": 8086},
            # NEED_BIGTABLE is set by CI so we don't have to pass
            # --skip-only-if when compiling which services to run.
            "only_if": os.environ.get("NEED_BIGTABLE", False)
            or "bigtable" in settings.SENTRY_NODESTORE,
        }
    ),
    "memcached": lambda settings, options: (
        {
            "image": "ghcr.io/getsentry/image-mirror-library-memcached:1.5-alpine",
            "ports": {"11211/tcp": 11211},
            "only_if": "memcached" in settings.CACHES.get("default", {}).get("BACKEND"),
        }
    ),
    "symbolicator": lambda settings, options: (
        {
            "image": "us.gcr.io/sentryio/symbolicator:nightly",
            "ports": {"3021/tcp": 3021},
            "volumes": {settings.SYMBOLICATOR_CONFIG_DIR: {"bind": "/etc/symbolicator"}},
            "command": ["run", "--config", "/etc/symbolicator/config.yml"],
            "only_if": options.get("symbolicator.enabled"),
        }
    ),
    "relay": lambda settings, options: (
        {
            "image": "us.gcr.io/sentryio/relay:nightly",
            "ports": {"7899/tcp": settings.SENTRY_RELAY_PORT},
            "volumes": {settings.RELAY_CONFIG_DIR: {"bind": "/etc/relay"}},
            "command": ["run", "--config", "/etc/relay"],
            "only_if": bool(os.environ.get("SENTRY_USE_RELAY", settings.SENTRY_USE_RELAY)),
            "with_devserver": True,
        }
    ),
    "chartcuterie": lambda settings, options: (
        {
            "image": "us.gcr.io/sentryio/chartcuterie:latest",
            "volumes": {settings.CHARTCUTERIE_CONFIG_DIR: {"bind": "/etc/chartcuterie"}},
            "environment": {
                "CHARTCUTERIE_CONFIG": "/etc/chartcuterie/config.js",
                "CHARTCUTERIE_CONFIG_POLLING": "true",
            },
            "ports": {"9090/tcp": 7901},
            # NEED_CHARTCUTERIE is set by CI so we don't have to pass --skip-only-if when compiling which services to run.
            "only_if": os.environ.get("NEED_CHARTCUTERIE", False)
            or options.get("chart-rendering.enabled"),
        }
    ),
    "cdc": lambda settings, options: (
        {
            "image": "ghcr.io/getsentry/cdc:latest",
            "only_if": settings.SENTRY_USE_CDC_DEV,
            "command": ["cdc", "-c", "/etc/cdc/configuration.yaml", "producer"],
            "volumes": {settings.CDC_CONFIG_DIR: {"bind": "/etc/cdc"}},
        }
    ),
    "vroom": lambda settings, options: (
        {
            "image": "us.gcr.io/sentryio/vroom:nightly",
            "volumes": {"profiles": {"bind": "/var/lib/sentry-profiles"}},
            "environment": {
                "SENTRY_KAFKA_BROKERS_PROFILING": "{containers[kafka][name]}:9093",
                "SENTRY_KAFKA_BROKERS_OCCURRENCES": "{containers[kafka][name]}:9093",
                "SENTRY_SNUBA_HOST": "http://{containers[snuba][name]}:1218",
            },
            "ports": {"8085/tcp": 8085},
            "only_if": settings.SENTRY_USE_PROFILING,
        }
    ),
    "session-replay-analyzer": lambda settings, options: (
        {
            "image": "ghcr.io/getsentry/session-replay-analyzer:latest",
            "environment": {},
            "ports": {"3000/tcp": 3000},
            "only_if": settings.SENTRY_USE_REPLAY_ANALYZER_SERVICE,
        }
    ),
    "spotlight-sidecar": lambda settings, options: (
        {
            "image": "ghcr.io/getsentry/spotlight:latest",
            "environment": {},
            "ports": {"8969/tcp": 8969},
            "only_if": settings.SENTRY_USE_SPOTLIGHT,
        }
    ),
}

# Max file size for serialized file uploads in API
SENTRY_MAX_SERIALIZED_FILE_SIZE = 5000000

# Max file size for avatar photo uploads
SENTRY_MAX_AVATAR_SIZE = 5000000

# The maximum age of raw events before they are deleted
SENTRY_RAW_EVENT_MAX_AGE_DAYS = 10

# statuspage.io support
STATUS_PAGE_ID: str | None = None
STATUS_PAGE_API_HOST = "statuspage.io"

SENTRY_SELF_HOSTED = True
# only referenced in getsentry to provide the stable beacon version
# updated with scripts/bump-version.sh
SELF_HOSTED_STABLE_VERSION = "24.4.0"

# Whether we should look at X-Forwarded-For header or not
# when checking REMOTE_ADDR ip addresses
SENTRY_USE_X_FORWARDED_FOR = True

SENTRY_DEFAULT_INTEGRATIONS = (
    "sentry.integrations.bitbucket.BitbucketIntegrationProvider",
    "sentry.integrations.bitbucket_server.BitbucketServerIntegrationProvider",
    "sentry.integrations.slack.SlackIntegrationProvider",
    "sentry.integrations.github.GitHubIntegrationProvider",
    "sentry.integrations.github_enterprise.GitHubEnterpriseIntegrationProvider",
    "sentry.integrations.gitlab.GitlabIntegrationProvider",
    "sentry.integrations.jira.JiraIntegrationProvider",
    "sentry.integrations.jira_server.JiraServerIntegrationProvider",
    "sentry.integrations.vsts.VstsIntegrationProvider",
    "sentry.integrations.vsts_extension.VstsExtensionIntegrationProvider",
    "sentry.integrations.pagerduty.integration.PagerDutyIntegrationProvider",
    "sentry.integrations.vercel.VercelIntegrationProvider",
    "sentry.integrations.msteams.MsTeamsIntegrationProvider",
    "sentry.integrations.aws_lambda.AwsLambdaIntegrationProvider",
    "sentry.integrations.discord.DiscordIntegrationProvider",
    "sentry.integrations.opsgenie.OpsgenieIntegrationProvider",
)


SENTRY_SDK_CONFIG: ServerSdkConfig = {
    "release": sentry.__semantic_version__,
    "environment": ENVIRONMENT,
    "project_root": "/usr/src",
    "in_app_include": ["sentry", "sentry_plugins"],
    "debug": True,
    "send_default_pii": True,
    "auto_enabling_integrations": False,
    "enable_db_query_source": True,
    # Keep alive is enabled to help avoid losing events due to network
    # connectivity issues. We are specifically enabling this to help ensure
    # cron monitor check-ins make it through.
    "keep_alive": True,
}

SENTRY_DEV_DSN = os.environ.get("SENTRY_DEV_DSN")
if SENTRY_DEV_DSN:
    # In production, this value is *not* set via an env variable
    # https://github.com/getsentry/getsentry/blob/16a07f72853104b911a368cc8ae2b4b49dbf7408/getsentry/conf/settings/prod.py#L604-L606
    # This is used in case you want to report traces of your development set up to a project of your choice
    SENTRY_SDK_CONFIG["dsn"] = SENTRY_DEV_DSN

# The sample rate to use for profiles. This is conditional on the usage of
# traces_sample_rate. So that means the true sample rate will be approximately
# traces_sample_rate * profiles_sample_rate
# (subject to things like the traces_sampler)
SENTRY_PROFILES_SAMPLE_RATE = 0

# We want to test a few schedulers possible in the profiler. Some are platform
# specific, and each have their own pros/cons. See the sdk for more details.
SENTRY_PROFILER_MODE: Final = "sleep"

# To have finer control over which process will have profiling enabled, this
# environment variable will be required to enable profiling.
#
# This is because profiling requires that we run some stuff globally, and we
# are not ready to run this on the more critical parts of the codebase such as
# the ingest workers yet.
#
# This will allow us to have finer control over where we are running the
# profiler. For example, only on the web server.
SENTRY_PROFILING_ENABLED = os.environ.get("SENTRY_PROFILING_ENABLED", False)

# Callable to bind additional context for the Sentry SDK
#
# def get_org_context(scope, organization, **kwargs):
#    scope.set_tag('organization.cool', '1')
#
# SENTRY_ORGANIZATION_CONTEXT_HELPER = get_org_context
SENTRY_ORGANIZATION_CONTEXT_HELPER: Callable[..., object] | None = None

# Config options that are explicitly disabled from Django
DEAD = object()

# This will eventually get set from values in SENTRY_OPTIONS during
# sentry.runner.initializer:bootstrap_options
SECRET_KEY = DEAD
EMAIL_BACKEND = DEAD
EMAIL_HOST = DEAD
EMAIL_PORT = DEAD
EMAIL_HOST_USER = DEAD
EMAIL_HOST_PASSWORD = DEAD
EMAIL_USE_TLS = DEAD
EMAIL_USE_SSL = DEAD
SERVER_EMAIL = DEAD
EMAIL_SUBJECT_PREFIX = DEAD

# Shared btw Auth Provider and Social Auth Plugin
GITHUB_APP_ID = DEAD
GITHUB_API_SECRET = DEAD

# Used by Auth Provider
GITHUB_REQUIRE_VERIFIED_EMAIL = DEAD
GITHUB_API_DOMAIN = DEAD
GITHUB_BASE_DOMAIN = DEAD

# Used by Social Auth Plugin
GITHUB_EXTENDED_PERMISSIONS = DEAD
GITHUB_ORGANIZATION = DEAD


SUDO_URL = "sentry-sudo"

# Endpoint to https://github.com/getsentry/sentry-release-registry, used for
# alerting the user of outdated SDKs.
SENTRY_RELEASE_REGISTRY_BASEURL: str | None = None

# Hardcoded SDK versions for SDKs that do not have an entry in the release
# registry.
SDK_VERSIONS = {
    "raven-js": "3.21.0",
    "raven-node": "2.3.0",
    "raven-python": "6.10.0",
    "raven-ruby": "2.7.1",
    "sentry-cocoa": "3.11.1",
    "sentry-java": "1.6.4",
    "sentry-laravel": "1.0.2",
    "sentry-php": "2.0.1",
}

# Some of the migration links below are not ideal, but that is all migration documentation we currently have and can provide at this point
SDK_URLS = {
    "sentry-java": "https://docs.sentry.io/platforms/java/legacy/migration/",
    "@sentry/browser": "https://github.com/getsentry/sentry-javascript/blob/master/MIGRATION.md#migrating-from-raven-js-to-sentrybrowser",
    "sentry-cocoa": "https://docs.sentry.io/platforms/apple/migration/",
    "sentry-php": "https://docs.sentry.io/platforms/php/",
    "sentry-python": "https://docs.sentry.io/platforms/python/migration/",
    "sentry-ruby": "https://docs.sentry.io/platforms/ruby/migration/",
    "sentry-dotnet": "https://docs.sentry.io/platforms/dotnet/migration/#migrating-from-sharpraven-to-sentry-sdk",
    "sentry-go": "https://docs.sentry.io/platforms/go/migration/",
}

DEPRECATED_SDKS = {
    # sdk name => new sdk name
    "raven-java": "sentry-java",
    "raven-java:android": "sentry-java",
    "raven-java:log4j": "sentry-java",
    "raven-java:log4j2": "sentry-java",
    "raven-java:logback": "sentry-java",
    "raven-js": "@sentry/browser",
    "raven-node": "@sentry/browser",
    "raven-objc": "sentry-cocoa",
    "raven-php": "sentry-php",
    "raven-python": "sentry-python",
    "raven-ruby": "sentry-ruby",
    "raven-swift": "sentry-cocoa",
    "raven-csharp": "sentry-dotnet",
    "raven-go": "sentry-go",
    "sentry-android": "sentry-java",
    "sentry-swift": "sentry-cocoa",
    "SharpRaven": "sentry-dotnet",
    # The Ruby SDK used to go by the name 'sentry-raven'...
    "sentry-raven": "sentry-ruby",
}

TERMS_URL: str | None = None
PRIVACY_URL: str | None = None

# Internal sources for debug information files
#
# There are two special values in there: "microsoft" and "ios".  These are
# added by default to any project created.  The "ios" source is currently
# not enabled in the open source build of sentry because it points to a
# sentry internal repository and it's unclear if these can be
# redistributed under the Apple EULA.  If however someone configures their
# own iOS source and name it 'ios' it will be enabled by default for all
# projects.
SENTRY_BUILTIN_SOURCES = {
    "microsoft": {
        "type": "http",
        "id": "sentry:microsoft",
        "name": "Microsoft",
        "layout": {"type": "symstore"},
        "filters": {"filetypes": ["pe", "pdb", "portablepdb"]},
        "url": "https://msdl.microsoft.com/download/symbols/",
        "is_public": True,
    },
    "nuget": {
        "type": "http",
        "id": "sentry:nuget",
        "name": "NuGet.org",
        "layout": {"type": "symstore"},
        "filters": {"filetypes": ["portablepdb"]},
        "url": "https://symbols.nuget.org/download/symbols/",
        "is_public": True,
    },
    "citrix": {
        "type": "http",
        "id": "sentry:citrix",
        "name": "Citrix",
        "layout": {"type": "symstore"},
        "filters": {"filetypes": ["pe", "pdb"]},
        "url": "http://ctxsym.citrix.com/symbols/",
        "is_public": True,
    },
    "intel": {
        "type": "http",
        "id": "sentry:intel",
        "name": "Intel",
        "layout": {"type": "symstore"},
        "filters": {"filetypes": ["pe", "pdb"]},
        "url": "https://software.intel.com/sites/downloads/symbols/",
        "is_public": True,
    },
    "amd": {
        "type": "http",
        "id": "sentry:amd",
        "name": "AMD",
        "layout": {"type": "symstore"},
        "filters": {"filetypes": ["pe", "pdb"]},
        "url": "https://download.amd.com/dir/bin/",
        "is_public": True,
    },
    "nvidia": {
        "type": "http",
        "id": "sentry:nvidia",
        "name": "NVIDIA",
        "layout": {"type": "symstore"},
        "filters": {"filetypes": ["pe", "pdb"]},
        "url": "https://driver-symbols.nvidia.com/",
        "is_public": True,
        # This tells Symbolicator to accept invalid SSL certs
        # when connecting to this source. Currently Symbolicator can't deal
        # with this source's certs because the `openssl` version we use
        # lacks support for Authority Information Access (AIA),
        # so we ignore the certs for now.
        # TODO: Remove this once we can support AIA.
        "accept_invalid_certs": True,
    },
    "chromium": {
        "type": "http",
        "id": "sentry:chromium",
        "name": "Chromium",
        "layout": {"type": "symstore"},
        "filters": {"filetypes": ["pe", "pdb"]},
        "url": "https://chromium-browser-symsrv.commondatastorage.googleapis.com/",
        "is_public": True,
    },
    "unity": {
        "type": "http",
        "id": "sentry:unity",
        "name": "Unity",
        "layout": {"type": "symstore"},
        "filters": {"filetypes": ["pe", "pdb"]},
        "url": "http://symbolserver.unity3d.com/",
        "is_public": True,
    },
    "mozilla": {
        "type": "http",
        "id": "sentry:mozilla",
        "name": "Mozilla",
        "layout": {"type": "symstore"},
        "url": "https://symbols.mozilla.org/",
        "is_public": True,
    },
    "autodesk": {
        "type": "http",
        "id": "sentry:autodesk",
        "name": "Autodesk",
        "layout": {"type": "symstore"},
        "url": "http://symbols.autodesk.com/",
        "is_public": True,
    },
    "electron": {
        "type": "http",
        "id": "sentry:electron",
        "name": "Electron",
        "layout": {"type": "native"},
        "url": "https://symbols.electronjs.org/",
        "filters": {"filetypes": ["pdb", "breakpad", "sourcebundle"]},
        "is_public": True,
    },
    # === Various Linux distributions ===
    # The `https://debuginfod.elfutils.org/` symbol server is set up to federate
    # to a bunch of distro-specific servers, and they explicitly state that:
    # > If your distro offers a server, you may prefer to link to that one directly
    # In the future, we could add the following servers as well after validating:
    # - https://debuginfod.opensuse.org/
    # - https://debuginfod.debian.net/
    # - https://debuginfod.fedoraproject.org/
    # - https://debuginfod.archlinux.org/
    # - https://debuginfod.centos.org/
    # A couple more servers for less widespread distros are also listed, and there
    # might be even more that are not listed on that page.
    # NOTE: The `debuginfod` layout in symbolicator requires the `/buildid/` prefix
    # to be part of the `url`.
    "ubuntu": {
        "type": "http",
        "id": "sentry:ubuntu",
        "name": "Ubuntu",
        "layout": {"type": "debuginfod"},
        "url": "https://debuginfod.ubuntu.com/buildid/",
        "filters": {"filetypes": ["elf_code", "elf_debug"]},
        "is_public": True,
    },
}

# Relay
# List of PKs explicitly allowed by Sentry.  All relays here are always
# registered as internal relays.
# DEPRECATED !!! (18.May.2021) This entry has been deprecated in favour of
# ~/.sentry/conf.yml (relay.static_auth)
SENTRY_RELAY_WHITELIST_PK = [
    # NOTE (RaduW) This is the relay key for the relay instance used by devservices.
    # This should NOT be part of any production environment.
    # This key should match the key in /sentry/config/relay/credentials.json
    "SMSesqan65THCV6M4qs4kBzPai60LzuDn-xNsvYpuP8"
]

# When open registration is not permitted then only relays in the
# list of explicitly allowed relays can register.
SENTRY_RELAY_OPEN_REGISTRATION = True

# GeoIP
# Used for looking up IP addresses.
# For example /usr/local/share/GeoIP/GeoIPCity.mmdb
GEOIP_PATH_MMDB: str | None = None

# CDN
# If this is an absolute url like e.g.: https://js.sentry-cdn.com/
# the full url will look like this: https://js.sentry-cdn.com/<public_key>.min.js
# otherwise django reverse url lookup will be used.
JS_SDK_LOADER_CDN_URL = ""
# Version of the SDK - Used in header Surrogate-Key sdk/JS_SDK_LOADER_SDK_VERSION
JS_SDK_LOADER_SDK_VERSION = ""
# This should be the url pointing to the JS SDK. It may contain up to two "%s".
# The first "%s" will be replaced with the SDK version, the second one is used
# to inject a bundle modifier in the JS SDK CDN loader. e.g:
# - 'https://browser.sentry-cdn.com/%s/bundle%s.min.js' will become
# 'https://browser.sentry-cdn.com/7.0.0/bundle.es5.min.js'
# - 'https://browser.sentry-cdn.com/%s/bundle.min.js' will become
# 'https://browser.sentry-cdn.com/7.0.0/bundle.min.js'
# - 'https://browser.sentry-cdn.com/6.19.7/bundle.min.js' will stay the same.
JS_SDK_LOADER_DEFAULT_SDK_URL = ""

# block domains which are generally used by spammers -- keep this configurable
# in case a self-hosted install wants to allow it
INVALID_EMAIL_ADDRESS_PATTERN = re.compile(r"\@qq\.com$", re.I)

# This is customizable for sentry.io, but generally should only be additive
# (currently the values not used anymore so this is more for documentation purposes)
SENTRY_USER_PERMISSIONS = ("broadcasts.admin", "users.admin", "options.admin")

# WARNING(iker): there are two different formats for KAFKA_CLUSTERS: the one we
# use below, and a legacy one still used in `getsentry`.
# Reading items from this default configuration directly might break deploys.
# To correctly read items from this dictionary and not worry about the format,
# see `sentry.utils.kafka_config.get_kafka_consumer_cluster_options`.
KAFKA_CLUSTERS: dict[str, dict[str, Any]] = {
    "default": {
        "common": {"bootstrap.servers": "127.0.0.1:9092"},
        "producers": {
            "compression.type": "lz4",
            "message.max.bytes": 50000000,  # 50MB, default is 1MB
        },
        "consumers": {},
    }
}


# Mapping of default Kafka topic name to custom names
KAFKA_TOPIC_OVERRIDES: Mapping[str, str] = {}


# Mapping of default Kafka topic name to cluster name
# as per KAFKA_CLUSTERS.
# This must be the default name that matches the topic
# in sentry.conf.types.kafka_definition and sentry-kafka-schemas
# and not any environment-specific override value
KAFKA_TOPIC_TO_CLUSTER: Mapping[str, str] = {
    "events": "default",
    "ingest-events-dlq": "default",
    "snuba-commit-log": "default",
    "transactions": "default",
    "snuba-transactions-commit-log": "default",
    "outcomes": "default",
    "outcomes-billing": "default",
    "events-subscription-results": "default",
    "transactions-subscription-results": "default",
    "generic-metrics-subscription-results": "default",
    "metrics-subscription-results": "default",
    "ingest-events": "default",
    "ingest-feedback-events": "default",
    "ingest-feedback-events-dlq": "default",
    "ingest-attachments": "default",
    "ingest-attachments-dlq": "default",
    "ingest-transactions": "default",
    "ingest-transactions-dlq": "default",
    "ingest-metrics": "default",
    "ingest-metrics-dlq": "default",
    "snuba-metrics": "default",
    "profiles": "default",
    "ingest-performance-metrics": "default",
    "ingest-generic-metrics-dlq": "default",
    "snuba-generic-metrics": "default",
    "ingest-replay-events": "default",
    "ingest-replay-recordings": "default",
    "ingest-occurrences": "default",
    "ingest-monitors": "default",
    "generic-events": "default",
    "snuba-generic-events-commit-log": "default",
    "group-attributes": "default",
    "snuba-spans": "default",
    "shared-resources-usage": "default",
    "buffered-segments": "default",
}


# If True, sentry.utils.arroyo.RunTaskWithMultiprocessing will actually be
# single-threaded under the hood for performance
KAFKA_CONSUMER_FORCE_DISABLE_MULTIPROCESSING = False


# For Jira, only approved apps can use the access_email_addresses scope
# This scope allows Sentry to use the email endpoint (https://developer.atlassian.com/cloud/jira/platform/rest/v3/#api-rest-api-3-user-email-get)
# We use the email with Jira 2-way sync in order to match the user
JIRA_USE_EMAIL_SCOPE = False

# Specifies the list of django apps to include in the lockfile. If Falsey then include
# all apps with migrations
MIGRATIONS_LOCKFILE_APP_WHITELIST = (
    "nodestore",
    "replays",
    "sentry",
    "social_auth",
    "feedback",
    "hybridcloud",
)
# Where to write the lockfile to.
MIGRATIONS_LOCKFILE_PATH = os.path.join(PROJECT_ROOT, os.path.pardir, os.path.pardir)

# Log error and abort processing (without dropping event, but marking it as failed to process)
# when `symbolicate_event` is taking more than n seconds to process an event.
SYMBOLICATOR_PROCESS_EVENT_HARD_TIMEOUT = 15 * 60

# Log warning when `symbolicate_event` is taking more than n seconds to process an event.
SYMBOLICATOR_PROCESS_EVENT_WARN_TIMEOUT = 2 * 60

# Block `symbolicate_event` for this many seconds to wait for a response from Symbolicator.
SYMBOLICATOR_POLL_TIMEOUT = 5

# The `url` of the different Symbolicator pools.
# We want to route different workloads to a different set of Symbolicator pools.
# This can be as fine-grained as using a different pool for normal "native"
# symbolication, `js` symbolication, `jvm` symbolication,
# and `lpq` variants`of each of them.
# (See `SENTRY_LPQ_OPTIONS` and related settings)
# The keys here should match the `SymbolicatorPools` enum
# defined in `src/sentry/lang/native/symbolicator.py`.
# If a specific setting does not exist, this will fall back to the `default` pool.
# If that is not configured, it will fall back to the `url` configured in
# `symbolicator.options`.
# The settings here are intentionally empty and will fall back to
# `symbolicator.options` for backwards compatibility.
SYMBOLICATOR_POOL_URLS: dict[str, str] = {
    # "default": "...",
    # "js": "...",
    # "jvm": "...",
    # "lpq": "...",
    # "lpq_js": "...",
    # "lpq_jvm": "...",
}

SENTRY_REQUEST_METRIC_ALLOWED_PATHS = (
    "sentry.web.api",
    "sentry.web.frontend",
    "sentry.api.endpoints",
    "sentry.data_export.endpoints",
    "sentry.discover.endpoints",
    "sentry.incidents.endpoints",
    "sentry.replays.endpoints",
    "sentry.monitors.endpoints",
    "sentry.issues.endpoints",
)
SENTRY_MAIL_ADAPTER_BACKEND = "sentry.mail.adapter.MailAdapter"

# Project ID used by synthetic monitoring
# Synthetic monitoring recurringly send events, prepared with specific
# attributes, which can be identified through the whole processing pipeline and
# observed mainly for producing stable metrics.
SENTRY_SYNTHETIC_MONITORING_PROJECT_ID: int | None = None

# Similarity cluster to use
# Similarity-v1: uses hardcoded set of event properties for diffing
SENTRY_SIMILARITY_INDEX_REDIS_CLUSTER = "default"

# Unused legacy option, there to satisfy getsentry CI. Remove from getsentry, then here
SENTRY_SIMILARITY2_INDEX_REDIS_CLUSTER = None

# If this is turned on, then sentry will perform automatic grouping updates.
# This is enabled in production
SENTRY_GROUPING_AUTO_UPDATE_ENABLED = False

# How long the migration phase for grouping lasts
SENTRY_GROUPING_UPDATE_MIGRATION_PHASE = 7 * 24 * 3600  # 7 days

SENTRY_USE_UWSGI = True

# Configure service wrapper for reprocessing2 state
SENTRY_REPROCESSING_STORE = "sentry.eventstore.reprocessing.redis.RedisReprocessingStore"
# Which cluster is used to store auxiliary data for reprocessing. Note that
# this cluster is not used to store attachments etc, that still happens on
# rc-processing. This is just for buffering up event IDs and storing a counter
# for synchronization/progress report.
SENTRY_REPROCESSING_STORE_OPTIONS = {"cluster": "default"}

# When copying attachments for to-be-reprocessed events into processing store,
# how large is an individual file chunk? Each chunk is stored as Redis key.
SENTRY_REPROCESSING_ATTACHMENT_CHUNK_SIZE = 2**20

# How long tombstones from reprocessing will live.
SENTRY_REPROCESSING_TOMBSTONES_TTL = 24 * 3600

# How long reprocessing counters are kept in Redis before they expire.
SENTRY_REPROCESSING_SYNC_TTL = 30 * 24 * 3600  # 30 days

# How many events to query for at once while paginating through an entire
# issue. Note that this needs to be kept in sync with the time-limits on
# `sentry.tasks.reprocessing2.reprocess_group`. That task is responsible for
# copying attachments from filestore into redis and can easily take a couple of
# seconds per event. Better play it safe!
SENTRY_REPROCESSING_PAGE_SIZE = 10

# How many event IDs to buffer up in Redis before sending them to Snuba. This
# is about "remaining events" exclusively.
SENTRY_REPROCESSING_REMAINING_EVENTS_BUF_SIZE = 500

# Which backend to use for RealtimeMetricsStore.
#
# Currently, only redis is supported.
SENTRY_REALTIME_METRICS_BACKEND = (
    "sentry.processing.realtime_metrics.dummy.DummyRealtimeMetricsStore"
)
SENTRY_REALTIME_METRICS_OPTIONS = {
    # The redis cluster used for the realtime store redis backend.
    "cluster": "default",
    # Length of the sliding symbolicate_event budgeting window, in seconds.
    #
    # The LPQ selection is computed based on the `SENTRY_LPQ_OPTIONS["project_budget"]`
    # defined below.
    "budget_time_window": 2 * 60,
    # The bucket size of the project budget metric.
    #
    # The size (in seconds) of the buckets that events are sorted into.
    "budget_bucket_size": 10,
    # Number of seconds to wait after a project is made eligible or ineligible for the LPQ
    # before its eligibility can be changed again.
    #
    # This backoff is only applied to automatic changes to project eligibility, and has zero effect
    # on any manually-triggered changes to a project's presence in the LPQ.
    "backoff_timer": 5 * 60,
}

# Whether badly behaving projects will be automatically
# sent to the low priority queue
SENTRY_ENABLE_AUTO_LOW_PRIORITY_QUEUE = False

# Tunable knobs for automatic LPQ eligibility.
#
# LPQ eligibility is based on the average spent budget in a sliding time window
# defined in `SENTRY_REALTIME_METRICS_OPTIONS["budget_time_window"]` above.
#
# The `project_budget` option is defined as the average per-second
# "symbolication time budget" a project can spend.
# See `RealtimeMetricsStore.record_project_duration` for an explanation of how
# this works.
# The "regular interval" at which symbolication time is submitted is defined by
# `SYMBOLICATOR_POLL_TIMEOUT`.
#
# This value is already adjusted according to the
# `symbolicate-event.low-priority.metrics.submission-rate` option.
SENTRY_LPQ_OPTIONS = {
    # This is the per-project budget in per-second "symbolication time budget".
    #
    # This has been arbitrarily chosen as `5.0` for now, which means an average of:
    # -  1x 5-second event per second, or
    # -  5x 1-second events per second, or
    # - 10x 0.5-second events per second
    #
    # Cost increases quadratically with symbolication time.
    "project_budget": 5.0
}

# XXX(meredith): Temporary metrics indexer
SENTRY_METRICS_INDEXER_REDIS_CLUSTER = "default"

# Timeout for the project counter statement execution.
# In case of contention on the project counter, prevent workers saturation with
# save_event tasks from single project.
# Value is in milliseconds. Set to `None` to disable.
SENTRY_PROJECT_COUNTER_STATEMENT_TIMEOUT = 1000

# Implemented in getsentry to run additional devserver workers.
SENTRY_EXTRA_WORKERS: MutableSequence[str] = []

SAMPLED_DEFAULT_RATE = 1.0

# A set of extra URLs to sample
ADDITIONAL_SAMPLED_URLS: dict[str, float] = {}

# A set of extra tasks to sample
ADDITIONAL_SAMPLED_TASKS: dict[str, float] = {}

# This controls whether Sentry is run in a demo mode.
# Enabling this will allow users to create accounts without an email or password.
DEMO_MODE = False

# all demo orgs are owned by the user with this email
DEMO_ORG_OWNER_EMAIL: str | None = None

# adds an extra JS to HTML template
INJECTED_SCRIPT_ASSETS: list[str] = []

PG_VERSION: str = os.getenv("PG_VERSION") or "14"

# Zero Downtime Migrations settings as defined at
# https://github.com/tbicr/django-pg-zero-downtime-migrations#settings
ZERO_DOWNTIME_MIGRATIONS_RAISE_FOR_UNSAFE = True
ZERO_DOWNTIME_MIGRATIONS_LOCK_TIMEOUT = None
ZERO_DOWNTIME_MIGRATIONS_STATEMENT_TIMEOUT = None

if int(PG_VERSION.split(".", maxsplit=1)[0]) < 12:
    # In v0.6 of django-pg-zero-downtime-migrations this settings is deprecated for PostreSQLv12+
    # https://github.com/tbicr/django-pg-zero-downtime-migrations/blob/7b3f5c045b40e656772859af4206acf3f11c0951/CHANGES.md#06

    # Note: The docs have this backwards. We set this to False here so that we always add check
    # constraints instead of setting the column to not null.
    ZERO_DOWNTIME_MIGRATIONS_USE_NOT_NULL = False

ANOMALY_DETECTION_URL = "http://127.0.0.1:9091"
ANOMALY_DETECTION_TIMEOUT = 30

# TODO: Once this moves to its own service, this URL will need to be updated
SEVERITY_DETECTION_URL = ANOMALY_DETECTION_URL
SEVERITY_DETECTION_TIMEOUT = 0.3  # 300 milliseconds
SEVERITY_DETECTION_RETRIES = 1

SEER_AUTOFIX_URL = ANOMALY_DETECTION_URL  # In local development this is the same as ANOMALY_DETECTION_URL, for prod check getsentry.

# This is the URL to the profiling service
SENTRY_VROOM = os.getenv("VROOM", "http://127.0.0.1:8085")

SENTRY_REPLAYS_SERVICE_URL = "http://localhost:8090"


SENTRY_ISSUE_ALERT_HISTORY = "sentry.rules.history.backends.postgres.PostgresRuleHistoryBackend"
SENTRY_ISSUE_ALERT_HISTORY_OPTIONS: dict[str, Any] = {}

# This is useful for testing SSO expiry flows
SENTRY_SSO_EXPIRY_SECONDS = os.environ.get("SENTRY_SSO_EXPIRY_SECONDS", None)

# Set to an iterable of strings matching services so only logs from those services show up
# eg. DEVSERVER_LOGS_ALLOWLIST = {"server", "webpack", "worker"}
DEVSERVER_LOGS_ALLOWLIST: set[str] | None = None

# Filter for logs of incoming requests, which matches on substrings. For example, to prevent the
# server from logging
#
#   `POST 200 /api/0/relays/projectconfigs/?version=3 HTTP/1.1 1915`,
#
# add "/api/0/relays/projectconfigs/" to the list, or to suppress logging of all requests to
# `relays/xxx` endpoints, add "/api/0/relays/".
DEVSERVER_REQUEST_LOG_EXCLUDES: list[str] = []

LOG_API_ACCESS = not IS_DEV or os.environ.get("SENTRY_LOG_API_ACCESS")

VALIDATE_SUPERUSER_ACCESS_CATEGORY_AND_REASON = True
DISABLE_SU_FORM_U2F_CHECK_FOR_LOCAL = False

# determines if we enable analytics or not
ENABLE_ANALYTICS = False

MAX_SLOW_CONDITION_ISSUE_ALERTS = 100
MAX_MORE_SLOW_CONDITION_ISSUE_ALERTS = 300
MAX_FAST_CONDITION_ISSUE_ALERTS = 500
MAX_QUERY_SUBSCRIPTIONS_PER_ORG = 1000

MAX_REDIS_SNOWFLAKE_RETRY_COUNTER = 5

SNOWFLAKE_VERSION_ID = 1
SENTRY_SNOWFLAKE_EPOCH_START = datetime(2022, 8, 8, 0, 0).timestamp()
SENTRY_USE_SNOWFLAKE = False

SENTRY_DEFAULT_LOCKS_BACKEND_OPTIONS = {
    "path": "sentry.utils.locking.backends.redis.RedisLockBackend",
    "options": {"cluster": "default"},
}

SENTRY_POST_PROCESS_LOCKS_BACKEND_OPTIONS = {
    "path": "sentry.utils.locking.backends.redis.RedisLockBackend",
    "options": {"cluster": "default"},
}
# maximum number of projects allowed to query snuba with for the organization_vitals_overview endpoint
ORGANIZATION_VITALS_OVERVIEW_PROJECT_LIMIT = 300


# Default string indexer cache options
SENTRY_STRING_INDEXER_CACHE_OPTIONS = {
    "cache_name": "default",
}
SENTRY_POSTGRES_INDEXER_RETRY_COUNT = 2

SENTRY_FUNCTIONS_PROJECT_NAME: str | None = None

SENTRY_FUNCTIONS_REGION = "us-central1"

# Settings related to SiloMode
FAIL_ON_UNAVAILABLE_API_CALL = False

DISALLOWED_CUSTOMER_DOMAINS: list[str] = []

SENTRY_ISSUE_PLATFORM_RATE_LIMITER_OPTIONS: dict[str, str] = {}
SENTRY_ISSUE_PLATFORM_FUTURES_MAX_LIMIT = 10000

SENTRY_GROUP_ATTRIBUTES_FUTURES_MAX_LIMIT = 10000

# How long we should wait for a gateway proxy request to return before giving up
GATEWAY_PROXY_TIMEOUT = None

SENTRY_SLICING_LOGICAL_PARTITION_COUNT = 256
# This maps a Sliceable for slicing by name and (lower logical partition, upper physical partition)
# to a given slice. A slice is a set of physical resources in Sentry and Snuba.
#
# For each Sliceable, the range [0, SENTRY_SLICING_LOGICAL_PARTITION_COUNT) must be mapped
# to a slice ID
SENTRY_SLICING_CONFIG: Mapping[str, Mapping[tuple[int, int], int]] = {}

# Show banners on the login page that are defined in layout.html
SHOW_LOGIN_BANNER = False

# Mapping of (logical topic names, slice id) to physical topic names
# and kafka broker names. The kafka broker names are used to construct
# the broker config from KAFKA_CLUSTERS. This is used for slicing only.
# Example:
# SLICED_KAFKA_TOPICS = {
#   ("KAFKA_SNUBA_GENERIC_METRICS", 0): {
#       "topic": "generic_metrics_0",
#       "cluster": "cluster_1",
#   },
#   ("KAFKA_SNUBA_GENERIC_METRICS", 1): {
#       "topic": "generic_metrics_1",
#       "cluster": "cluster_2",
# }
# And then in KAFKA_CLUSTERS:
# KAFKA_CLUSTERS = {
#   "cluster_1": {
#       "bootstrap.servers": "kafka1:9092",
#   },
#   "cluster_2": {
#       "bootstrap.servers": "kafka2:9092",
#   },
# }
SLICED_KAFKA_TOPICS: Mapping[tuple[str, int], Mapping[str, Any]] = {}

# Used by silo tests -- activate all silo mode test decorators even if not marked stable
FORCE_SILOED_TESTS = os.environ.get("SENTRY_FORCE_SILOED_TESTS", False)

# Set the URL for signup page that we redirect to for the setup wizard if signup=1 is in the query params
SENTRY_SIGNUP_URL: str | None = None

SENTRY_ORGANIZATION_ONBOARDING_TASK = "sentry.onboarding_tasks.backends.organization_onboarding_task.OrganizationOnboardingTaskBackend"

# Previously replays were ingested using the filestore interface and service. Both the
# interface and the service were dropped in favor of reusing the metadata contained
# within ClickHouse and uploading directly to the cloud storage provider.
#
# Default: true. Disabling this option may make older records unretrievable. No data is
# lost as a result of toggling this setting.
SENTRY_REPLAYS_ATTEMPT_LEGACY_FILESTORE_LOOKUP = True

SENTRY_FEATURE_ADOPTION_CACHE_OPTIONS = {
    "path": "sentry.models.featureadoption.FeatureAdoptionRedisBackend",
    "options": {"cluster": "default"},
}

ADDITIONAL_BULK_QUERY_DELETES: list[tuple[str, str, str | None]] = []

# Monitor limits to prevent abuse
MAX_MONITORS_PER_ORG = 1500
MAX_ENVIRONMENTS_PER_MONITOR = 1000

# Raise schema validation errors and make the indexer crash (only useful in
# tests)
SENTRY_METRICS_INDEXER_RAISE_VALIDATION_ERRORS = False

# The Redis cluster to use for monitoring the service / consumer health.
SENTRY_SERVICE_MONITORING_REDIS_CLUSTER = "default"

# This is a view of which abstract processing service is backed by which infrastructure.
# Right now, the infrastructure can be `redis` or `rabbitmq`.
#
# For `redis`, one has to provide the cluster id.
# It has to match a cluster defined in `redis.redis_clusters`.
#
# For `rabbitmq`, one has to provide a list of server URLs.
# The URL is in the format `http://{user}:{password}@{hostname}:{port}/`.
#
# The definition can also be empty, in which case nothing is checked and
# the service is assumed to be healthy.
# However, the service *must* be defined.
SENTRY_PROCESSING_SERVICES: Mapping[str, Any] = {
    "celery": {"redis": "default"},
    "attachments-store": {"redis": "default"},
    "processing-store": {},  # "redis": "processing"},
    "processing-locks": {"redis": "default"},
    "post-process-locks": {"redis": "default"},
}


# If set to true, model cache will read by default from DB read replica in case of cache misses.
# NB: Set to true only if you have multi db setup and django db routing configured.
#     See sentry.db.models.manager.base_query_set how qs.using_replica() works for more details db
#     router implementation.
SENTRY_MODEL_CACHE_USE_REPLICA = False

# Additional consumer definitions beyond the ones defined in sentry.consumers.
# Necessary for getsentry to define custom consumers.
SENTRY_KAFKA_CONSUMERS: Mapping[str, ConsumerDefinition] = {}

# sentry devserver should _always_ start the following consumers, identified by
# key in SENTRY_KAFKA_CONSUMERS or sentry.consumers.KAFKA_CONSUMERS
DEVSERVER_START_KAFKA_CONSUMERS: MutableSequence[str] = []


# If set to True, buffer.incr will be spawned as background celery task. If false it's a direct call
# to the buffer service.
SENTRY_BUFFER_INCR_AS_CELERY_TASK = False

# Feature flag to turn off role-swapping to help bridge getsentry transition.
USE_ROLE_SWAPPING_IN_TESTS = True

# Threshold for the number of timeouts needed in a day to disable an integration
BROKEN_TIMEOUT_THRESHOLD = 1000

# This webhook url can be configured to log the changes made to runtime options as they
# are changed by sentry configoptions.
OPTIONS_AUTOMATOR_SLACK_WEBHOOK_URL: str | None = None

SENTRY_METRICS_INTERFACE_BACKEND = "sentry.sentry_metrics.client.snuba.SnubaMetricsBackend"
SENTRY_METRICS_INTERFACE_BACKEND_OPTIONS: dict[str, Any] = {}

# Controls whether the SDK will send the metrics upstream to the S4S transport.
SENTRY_SDK_UPSTREAM_METRICS_ENABLED = False

# Backwards compatibility for URLs that don't
# have enough context to route via organization.
# New usage of these endpoints should use the region domains,
# but existing customers have been using these routes
# on the main domain for a long time.
REGION_PINNED_URL_NAMES = {
    # These paths have organization scoped aliases
    "sentry-api-0-builtin-symbol-sources",
    "sentry-api-0-grouping-configs",
    "sentry-api-0-prompts-activity",
    # Unprefixed issue URLs
    "sentry-api-0-group-details",
    "sentry-api-0-group-activities",
    "sentry-api-0-group-events",
    "sentry-api-0-group-event-details",
    "sentry-api-0-group-notes",
    "sentry-api-0-group-note-details",
    "sentry-api-0-group-hashes",
    "sentry-api-0-group-hashes-split",
    "sentry-api-0-group-reprocessing",
    "sentry-api-0-group-stats",
    "sentry-api-0-group-tags",
    "sentry-api-0-group-tag-key-details",
    "sentry-api-0-group-tag-key-values",
    "sentry-api-0-group-user-reports",
    "sentry-api-0-group-attachments",
    "sentry-api-0-group-similar",
    "sentry-api-0-group-similar-issues-embeddings",
    "sentry-api-0-group-external-issues",
    "sentry-api-0-group-external-issues-details",
    "sentry-api-0-group-integrations",
    "sentry-api-0-group-integration-details",
    "sentry-api-0-group-current-release",
    "sentry-api-0-group-participants",
    "sentry-api-0-shared-group-details",
    # Unscoped profiling URLs
    "sentry-api-0-profiling-project-profile",
    # These paths are used by relay which is implicitly region scoped
    "sentry-api-0-relays-index",
    "sentry-api-0-relay-register-challenge",
    "sentry-api-0-relay-register-response",
    "sentry-api-0-relay-projectconfigs",
    "sentry-api-0-relay-projectids",
    "sentry-api-0-relay-publickeys",
    "sentry-api-0-relays-healthcheck",
    "sentry-api-0-relays-details",
    # Backwards compatibility for US customers.
    # New usage of these is region scoped.
    "sentry-error-page-embed",
    "sentry-js-sdk-loader",
    "sentry-release-hook",
    "sentry-api-0-organizations",
    "sentry-api-0-projects",
    "sentry-api-0-accept-project-transfer",
    "sentry-organization-avatar-url",
    "sentry-chartcuterie-config",
    "sentry-robots-txt",
}
# Used in tests to skip forwarding relay paths to a region silo that does not exist.
APIGATEWAY_PROXY_SKIP_RELAY = False

# Shared resource ids for accounting
EVENT_PROCESSING_STORE = "rc_processing_redis"
COGS_EVENT_STORE_LABEL = "bigtable_nodestore"

# Disable DDM entirely
SENTRY_DDM_DISABLE = os.getenv("SENTRY_DDM_DISABLE", "0") in ("1", "true", "True")

# Devserver configuration overrides.
ngrok_host = os.environ.get("SENTRY_DEVSERVER_NGROK")
if ngrok_host:
    SENTRY_OPTIONS["system.url-prefix"] = f"https://{ngrok_host}"
    SENTRY_OPTIONS["system.base-hostname"] = ngrok_host
    SENTRY_OPTIONS["system.region-api-url-template"] = f"https://{{region}}.{ngrok_host}"
    SENTRY_FEATURES["organizations:frontend-domainsplit"] = True

    CSRF_TRUSTED_ORIGINS = [f"https://*.{ngrok_host}", f"https://{ngrok_host}"]
    ALLOWED_HOSTS = [f".{ngrok_host}", "localhost", "127.0.0.1", ".docker.internal"]

    SESSION_COOKIE_DOMAIN: str = f".{ngrok_host}"
    CSRF_COOKIE_DOMAIN = SESSION_COOKIE_DOMAIN
    SUDO_COOKIE_DOMAIN = SESSION_COOKIE_DOMAIN

if SILO_DEVSERVER:
    # Add connections for the region & control silo databases.
    DATABASES["control"] = DATABASES["default"].copy()
    DATABASES["control"]["NAME"] = "control"

    # Use the region database in the default connection as region
    # silo database is the 'default' elsewhere in application logic.
    DATABASES["default"]["NAME"] = "region"

    DATABASE_ROUTERS = ("sentry.db.router.SiloRouter",)

    # Addresses are hardcoded based on the defaults
    # we use in commands/devserver.
    region_port = os.environ.get("SENTRY_REGION_SILO_PORT", "8010")
    SENTRY_REGION_CONFIG = [
        {
            "name": "us",
            "snowflake_id": 1,
            "category": "MULTI_TENANT",
            "address": f"http://127.0.0.1:{region_port}",
            "api_token": "dev-region-silo-token",
        }
    ]
    SENTRY_MONOLITH_REGION = SENTRY_REGION_CONFIG[0]["name"]

    # Cross region RPC authentication
    RPC_SHARED_SECRET = [
        "a-long-value-that-is-shared-but-also-secret",
    ]
    RPC_TIMEOUT = 15.0
    SEER_RPC_SHARED_SECRET = ["seers-also-very-long-value-haha"]

    # Key for signing integration proxy requests.
    SENTRY_SUBNET_SECRET = "secret-subnet-signature"

    control_port = os.environ.get("SENTRY_CONTROL_SILO_PORT", "8000")
    SENTRY_CONTROL_ADDRESS = f"http://127.0.0.1:{control_port}"

    # Webserver config
    bind_address = os.environ.get("SENTRY_DEVSERVER_BIND")
    if bind_address:
        bind = str(bind_address).split(":")
        SENTRY_WEB_HOST = bind[0]
        SENTRY_WEB_PORT = int(bind[1])

    CELERYBEAT_SCHEDULE_FILENAME = f"celerybeat-schedule-{SILO_MODE}"<|MERGE_RESOLUTION|>--- conflicted
+++ resolved
@@ -2908,18 +2908,7 @@
     ),
     "clickhouse": lambda settings, options: (
         {
-<<<<<<< HEAD
             "image": "ghcr.io/getsentry/image-mirror-altinity-clickhouse-server:23.8.8.21.altinitystable",
-=======
-            "image": (
-                "ghcr.io/getsentry/image-mirror-altinity-clickhouse-server:21.8.13.1.altinitystable"
-                if not ARM64
-                # altinity provides clickhouse support to other companies
-                # Official support: https://github.com/ClickHouse/ClickHouse/issues/22222
-                # This image is build with this script https://gist.github.com/filimonov/5f9732909ff66d5d0a65b8283382590d
-                else "ghcr.io/getsentry/image-mirror-altinity-clickhouse-server:21.6.1.6734-testing-arm"
-            ),
->>>>>>> 201efc13
             "ports": {"9000/tcp": 9000, "9009/tcp": 9009, "8123/tcp": 8123},
             "ulimits": [{"name": "nofile", "soft": 262144, "hard": 262144}],
             # The arm image does not properly load the MAX_MEMORY_USAGE_RATIO
