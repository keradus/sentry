# -*- coding: utf-8 -*-

from __future__ import absolute_import

import logging
import json

from django.contrib.auth.models import User
from django.core.urlresolvers import reverse

from sentry.conf import settings
from sentry.constants import MEMBER_USER
from sentry.models import Group, Project, TeamMember, Team
from sentry.testutils import fixture

from sentry.testutils import TestCase

logger = logging.getLogger(__name__)


class SentryViewsTest(TestCase):
    fixtures = ['tests/fixtures/views.json']

    @fixture
    def user(self):
        user = User(username="admin", email="admin@localhost", is_staff=True, is_superuser=True)
        user.set_password('password')
        user.save()
        return user

    def test_dashboard(self):
        # no projects redirects them to create new project
        self.client.login(username=self.user.username, password='password')
        resp = self.client.get(reverse('sentry'), follow=True)
        self.assertEquals(resp.status_code, 200)
        self.assertTemplateUsed(resp, 'sentry/projects/new.html')

        # requires at least one project to show dashboard
        Project.objects.create(name='foo', owner=self.user)
        Project.objects.create(name='bar', owner=self.user).team
        resp = self.client.get(reverse('sentry'), follow=True)
        self.assertEquals(resp.status_code, 200)
        self.assertTemplateUsed(resp, 'sentry/dashboard.html')

        # no projects and unauthenticated
        self.client.logout()
        Project.objects.all().delete()
        resp = self.client.get(reverse('sentry'), follow=True)
        self.assertEquals(resp.status_code, 200)
        self.assertTemplateUsed(resp, 'sentry/login.html')

    def test_index(self):
        self.client.login(username=self.user.username, password='password')
        resp = self.client.get(reverse('sentry', kwargs={'project_id': 1}) + '?sort=freq', follow=False)
        self.assertEquals(resp.status_code, 200)
        self.assertTemplateUsed(resp, 'sentry/groups/group_list.html')

    def test_group_details(self):
        self.client.login(username=self.user.username, password='password')
        resp = self.client.get(reverse('sentry-group', kwargs={'project_id': 1, 'group_id': 2}), follow=False)
        self.assertEquals(resp.status_code, 200, resp.content)
        self.assertTemplateUsed(resp, 'sentry/groups/details.html')
        self.assertTrue('group' in resp.context)
        group = Group.objects.get(pk=2)
        self.assertEquals(resp.context['group'], group)

    def test_group_event_list(self):
        self.client.login(username=self.user.username, password='password')
        resp = self.client.get(reverse('sentry-group-events', kwargs={'project_id': 1, 'group_id': 2}), follow=False)
        self.assertEquals(resp.status_code, 200, resp.content)
        self.assertTemplateUsed(resp, 'sentry/groups/event_list.html')
        self.assertTrue('group' in resp.context)
        group = Group.objects.get(pk=2)
        self.assertEquals(resp.context['group'], group)

    def test_group_message_details(self):
        self.client.login(username=self.user.username, password='password')
        resp = self.client.get(reverse('sentry-group-event', kwargs={'project_id': 1, 'group_id': 2, 'event_id': 4}), follow=True)
        self.assertEquals(resp.status_code, 200, resp.content)
        self.assertTemplateUsed(resp, 'sentry/groups/event.html')
        self.assertTrue('group' in resp.context)
        group = Group.objects.get(pk=2)
        self.assertEquals(resp.context['group'], group)

    def test_group_json_multi(self):
        self.client.login(username=self.user.username, password='password')
        resp = self.client.get(reverse('sentry-group-events-json', kwargs={'project_id': 1, 'group_id': 2}))
        self.assertEquals(resp.status_code, 200)
        self.assertEquals(resp['Content-Type'], 'application/json')
        self.assertEquals(json.loads(resp.content)[0]['level'], 'error')
        resp = self.client.get(reverse('sentry-group-events-json', kwargs={'project_id': 1, 'group_id': 2}), {'limit': 1})
        self.assertEquals(resp.status_code, 200)
        resp = self.client.get(reverse('sentry-group-events-json', kwargs={'project_id': 1, 'group_id': 2}), {'limit': settings.MAX_JSON_RESULTS + 1})
        self.assertEquals(resp.status_code, 400)

    def test_group_events_details_json(self):
        self.client.login(username=self.user.username, password='password')
        resp = self.client.get(reverse('sentry-group-event-json', kwargs={'project_id': 1, 'group_id': 2, 'event_id_or_latest': 'latest'}))
        self.assertEquals(resp.status_code, 200)
        self.assertEquals(resp['Content-Type'], 'application/json')
        self.assertEquals(json.loads(resp.content)['level'], 'error')

    def test_status_env(self):
        self.client.login(username=self.user.username, password='password')
        resp = self.client.get(reverse('sentry-admin-status'), follow=True)
        self.assertEquals(resp.status_code, 200)
        self.assertTemplateUsed(resp, 'sentry/admin/status/env.html')

    def test_status_packages(self):
        self.client.login(username=self.user.username, password='password')
        resp = self.client.get(reverse('sentry-admin-packages-status'), follow=True)
        self.assertEquals(resp.status_code, 200)
        self.assertTemplateUsed(resp, 'sentry/admin/status/packages.html')

<<<<<<< HEAD
    def test_status_mail(self):
        self.client.login(username='admin', password='admin')
        resp = self.client.get(reverse('sentry-admin-mail-status'), follow=True)
=======
    def test_status_queue(self):
        self.client.login(username=self.user.username, password='password')
        resp = self.client.get(reverse('sentry-admin-queue-status'), follow=True)
>>>>>>> 56de7e20
        self.assertEquals(resp.status_code, 200)
        self.assertTemplateUsed(resp, 'sentry/admin/status/mail.html')

    def test_stats(self):
        self.client.login(username=self.user.username, password='password')
        resp = self.client.get(reverse('sentry-admin-stats'), follow=True)
        self.assertEquals(resp.status_code, 200)
        self.assertTemplateUsed(resp, 'sentry/admin/stats.html')

    def test_manage_users(self):
        self.client.login(username=self.user.username, password='password')
        resp = self.client.get(reverse('sentry-admin-users'), follow=True)
        self.assertEquals(resp.status_code, 200)
        self.assertTemplateUsed(resp, 'sentry/admin/users/list.html')

    def test_event_list(self):
        self.client.login(username=self.user.username, password='password')
        resp = self.client.get(reverse('sentry-events', kwargs={'project_id': 1}))
        self.assertEquals(resp.status_code, 200)
        self.assertTemplateUsed(resp, 'sentry/events/event_list.html')

    def test_replay_event(self):
        # bad event_id
        self.client.login(username=self.user.username, password='password')
        resp = self.client.get(reverse('sentry-replay', kwargs={'project_id': 1, 'event_id': 1}))
        self.assertEquals(resp.status_code, 302)

        # valid params
        # self.client.login(username='admin', password='admin')
        # resp = self.client.get(reverse('sentry-replay', kwargs={'project_id': 1, 'event_id': 4}))
        # self.assertEquals(resp.status_code, 200)
        # self.assertTemplateUsed(resp, 'sentry/events/replay.html')


class PermissionBase(TestCase):
    """
    These tests simply ensure permission requirements for various views.
    """
    fixtures = ['tests/fixtures/views.json']

    @fixture
    def admin(self):
        user = User(username="admin", email="admin@localhost", is_staff=True, is_superuser=True)
        user.set_password('admin')
        user.save()
        return user

    @fixture
    def member(self):
        user = User(username="member", email="member@localhost")
        user.set_password('member')
        user.save()

        TeamMember.objects.create(
            user=user,
            team=self.team,
            type=MEMBER_USER,
        )
        return user

    @fixture
    def nobody(self):
        user = User(username="nobody", email="nobody@localhost")
        user.set_password('nobody')
        user.save()
        return user

    @fixture
    def owner(self):
        user = User(username="owner", email="owner@localhost")
        user.set_password('owner')
        user.save()

        Team.objects.create(owner=user, name='foo', slug='foo')

        return user

    @fixture
    def tm(self):
        return TeamMember.objects.get(user=self.member, team=self.team)

    @fixture
    def team(self):
        return Team.objects.get(owner=self.owner, slug='foo')

    @fixture
    def project(self):
        project = Project.objects.get(id=1)
        project.update(public=False, team=self.team)
        return project

    def _assertPerm(self, path, template, account=None, want=True):
        """
        Requests ``path`` and asserts that ``template`` is
        rendered for ``account`` (Anonymous if None) given ``want``
        is Trueish.
        """
        if account:
            self.assertTrue(self.client.login(username=account, password=account))
        else:
            self.client.logout()
        resp = self.client.get(path)
        if want:
            self.assertEquals(resp.status_code, 200)
            self.assertTemplateUsed(resp, template)
        else:
            self.assertEquals(resp.status_code, 302)
            self.assertTemplateNotUsed(resp, template)


class ProjectListTest(PermissionBase):
    template = 'sentry/projects/list.html'

    @fixture
    def path(self):
        return reverse('sentry-project-list')

    def test_admin_can_load(self):
        self._assertPerm(self.path, self.template, self.admin.username)

    def test_user_can_load(self):
        self._assertPerm(self.path, self.template, self.nobody.username)

    def test_anonymous_cannot_load(self):
        self._assertPerm(self.path, self.template, None, False)


class NewProjectTest(PermissionBase):
    template = 'sentry/projects/new.html'

    @fixture
    def path(self):
        return reverse('sentry-new-project')

    def test_admin_can_load(self):
        with self.Settings(SENTRY_ALLOW_PROJECT_CREATION=False, SENTRY_ALLOW_TEAM_CREATION=False):
            self._assertPerm(self.path, self.template, self.admin.username)

    def test_user_cannot_load(self):
        with self.Settings(SENTRY_ALLOW_PROJECT_CREATION=False, SENTRY_ALLOW_TEAM_CREATION=False):
            self._assertPerm(self.path, self.template, self.nobody.username, False)

    def test_anonymous_cannot_load(self):
        with self.Settings(SENTRY_ALLOW_PROJECT_CREATION=False, SENTRY_ALLOW_TEAM_CREATION=False):
            self._assertPerm(self.path, self.template, None, False)

    def test_public_creation_admin_can_load(self):
        with self.Settings(SENTRY_ALLOW_PROJECT_CREATION=True, SENTRY_ALLOW_TEAM_CREATION=True):
            self._assertPerm(self.path, self.template, self.admin.username)

    def test_public_creation_user_can_load(self):
        with self.Settings(SENTRY_ALLOW_PROJECT_CREATION=True, SENTRY_ALLOW_TEAM_CREATION=True):
            self._assertPerm(self.path, self.template, self.nobody.username)

    def test_public_anonymous_cannot_load(self):
        with self.Settings(SENTRY_ALLOW_PROJECT_CREATION=True, SENTRY_ALLOW_TEAM_CREATION=True):
            self._assertPerm(self.path, self.template, None, False)


class ManageProjectTest(PermissionBase):
    template = 'sentry/projects/manage.html'

    @fixture
    def path(self):
        return reverse('sentry-manage-project', kwargs={'project_id': self.project.id})

    def test_admin_can_load(self):
        self._assertPerm(self.path, self.template, self.admin.username)

    def test_owner_can_load(self):
        self._assertPerm(self.path, self.template, self.owner.username)

    def test_anonymous_cannot_load(self):
        self._assertPerm(self.path, self.template, None, False)

    def test_user_cannot_load(self):
        self._assertPerm(self.path, self.template, self.nobody.username, False)

    def test_member_cannot_load(self):
        self._assertPerm(self.path, self.template, self.member.username, False)


class RemoveProjectTest(PermissionBase):
    template = 'sentry/projects/remove.html'

    @fixture
    def path(self):
        return reverse('sentry-remove-project', kwargs={'project_id': self.project.id})

    def test_admin_cannot_remove_default(self):
        with self.Settings(SENTRY_PROJECT=1):
            self._assertPerm(self.path, self.template, self.admin.username, False)

    def test_owner_cannot_remove_default(self):
        with self.Settings(SENTRY_PROJECT=1):
            self._assertPerm(self.path, self.template, self.owner.username, False)

    def test_anonymous_cannot_remove_default(self):
        with self.Settings(SENTRY_PROJECT=1):
            self._assertPerm(self.path, self.template, None, False)

    def test_user_cannot_remove_default(self):
        with self.Settings(SENTRY_PROJECT=1):
            self._assertPerm(self.path, self.template, self.nobody.username, False)

    def test_member_cannot_remove_default(self):
        with self.Settings(SENTRY_PROJECT=1):
            self._assertPerm(self.path, self.template, self.member.username, False)

    def test_admin_can_load(self):
        with self.Settings(SENTRY_PROJECT=2):
            self._assertPerm(self.path, self.template, self.admin.username)

    def test_owner_can_load(self):
        with self.Settings(SENTRY_PROJECT=2):
            self._assertPerm(self.path, self.template, self.owner.username)

    def test_anonymous_cannot_load(self):
        with self.Settings(SENTRY_PROJECT=2):
            self._assertPerm(self.path, self.template, None, False)

    def test_user_cannot_load(self):
        with self.Settings(SENTRY_PROJECT=2):
            self._assertPerm(self.path, self.template, self.nobody.username, False)

    def test_member_cannot_load(self):
        with self.Settings(SENTRY_PROJECT=2):
            self._assertPerm(self.path, self.template, self.member.username, False)


class NewTeamMemberTest(PermissionBase):
    template = 'sentry/teams/members/new.html'

    @fixture
    def path(self):
        return reverse('sentry-new-team-member', kwargs={'team_slug': self.team.slug})

    def test_admin_can_load(self):
        self._assertPerm(self.path, self.template, self.admin.username)

    def test_owner_can_load(self):
        self._assertPerm(self.path, self.template, self.owner.username)

    def test_anonymous_cannot_load(self):
        self._assertPerm(self.path, self.template, None, False)

    def test_user_cannot_load(self):
        self._assertPerm(self.path, self.template, self.nobody.username, False)

    def test_member_cannot_load(self):
        self._assertPerm(self.path, self.template, self.member.username, False)


class EditTeamMemberTest(PermissionBase):
    template = 'sentry/teams/members/edit.html'

    @fixture
    def path(self):
        return reverse('sentry-edit-team-member', kwargs={'team_slug': self.team.slug, 'member_id': self.tm.pk})

    def test_admin_can_load(self):
        self._assertPerm(self.path, self.template, self.admin.username)

    def test_owner_can_load(self):
        self._assertPerm(self.path, self.template, self.owner.username)

    def test_anonymous_cannot_load(self):
        self._assertPerm(self.path, self.template, None, False)

    def test_user_cannot_load(self):
        self._assertPerm(self.path, self.template, self.nobody.username, False)

    def test_member_cannot_load(self):
        self._assertPerm(self.path, self.template, self.member.username, False)


class RemoveTeamMemberTest(PermissionBase):
    template = 'sentry/teams/members/remove.html'

    @fixture
    def path(self):
        return reverse('sentry-remove-team-member', kwargs={'team_slug': self.team.slug, 'member_id': self.tm.pk})

    def test_admin_can_load(self):
        self._assertPerm(self.path, self.template, self.admin.username)

    def test_owner_can_load(self):
        self._assertPerm(self.path, self.template, self.owner.username)

    def test_anonymous_cannot_load(self):
        self._assertPerm(self.path, self.template, None, False)

    def test_user_cannot_load(self):
        self._assertPerm(self.path, self.template, self.nobody.username, False)

    def test_member_cannot_load(self):
        self._assertPerm(self.path, self.template, self.member.username, False)


class SentrySearchTest(TestCase):
    def test_checksum_query(self):
        checksum = 'a' * 32
        g = Group.objects.create(
            project_id=1,
            logger='root',
            culprit='a',
            checksum=checksum,
            message='hi',
        )

        with self.Settings(SENTRY_PUBLIC=True):
            response = self.client.get(reverse('sentry-search', kwargs={'project_id': 1}), {'q': '%s$%s' % (checksum, checksum)})
            self.assertEquals(response.status_code, 302)
            self.assertEquals(response['Location'], 'http://testserver%s' % (g.get_absolute_url(),))

    def test_dupe_checksum(self):
        checksum = 'a' * 32
        g1 = Group.objects.create(
            project_id=1,
            logger='root',
            culprit='a',
            checksum=checksum,
            message='hi',
        )
        g2 = Group.objects.create(
            project_id=1,
            logger='root',
            culprit='b',
            checksum=checksum,
            message='hi',
        )

        with self.Settings(SENTRY_PUBLIC=True, SENTRY_USE_SEARCH=False):
            response = self.client.get(reverse('sentry-search', kwargs={'project_id': 1}), {'q': '%s$%s' % (checksum, checksum)})
            self.assertEquals(response.status_code, 200)
            self.assertTemplateUsed(response, 'sentry/search.html')
            context = response.context
            self.assertTrue('event_list' in context)
            self.assertEquals(len(context['event_list']), 2)
            self.assertTrue(g1 in context['event_list'])
            self.assertTrue(g2 in context['event_list'])<|MERGE_RESOLUTION|>--- conflicted
+++ resolved
@@ -112,15 +112,9 @@
         self.assertEquals(resp.status_code, 200)
         self.assertTemplateUsed(resp, 'sentry/admin/status/packages.html')
 
-<<<<<<< HEAD
     def test_status_mail(self):
         self.client.login(username='admin', password='admin')
         resp = self.client.get(reverse('sentry-admin-mail-status'), follow=True)
-=======
-    def test_status_queue(self):
-        self.client.login(username=self.user.username, password='password')
-        resp = self.client.get(reverse('sentry-admin-queue-status'), follow=True)
->>>>>>> 56de7e20
         self.assertEquals(resp.status_code, 200)
         self.assertTemplateUsed(resp, 'sentry/admin/status/mail.html')
 
