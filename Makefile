.PHONY: all
all: develop

PIP := python -m pip --disable-pip-version-check
WEBPACK := yarn build-acceptance
POSTGRES_CONTAINER := sentry_postgres

freeze-requirements:
	@python3 -S -m tools.freeze_requirements

bootstrap \
develop \
clean \
init-config \
run-dependent-services \
drop-db \
create-db \
apply-migrations \
reset-db \
setup-git \
node-version-check \
install-js-dev \
install-py-dev :
	@./scripts/do.sh $@

build-platform-assets \
direnv-help \
upgrade-pip \
setup-git-config :
	@SENTRY_NO_VENV_CHECK=1 ./scripts/do.sh $@

build-js-po: node-version-check
	mkdir -p build
	rm -rf node_modules/.cache/babel-loader
	SENTRY_EXTRACT_TRANSLATIONS=1 $(WEBPACK)

build-spectacular-docs:
	@echo "--> Building drf-spectacular openapi spec (combines with deprecated docs)"
	@OPENAPIGENERATE=1 sentry django spectacular --file tests/apidocs/openapi-spectacular.json --format openapi-json --validate --fail-on-warn

build-deprecated-docs:
	@echo "--> Building deprecated openapi spec from json files"
	yarn build-deprecated-docs

build-api-docs: build-deprecated-docs build-spectacular-docs
	@echo "--> Dereference the json schema for ease of use"
	yarn deref-api-docs

watch-api-docs:
	@cd api-docs/ && yarn install
	@cd api-docs/ && ts-node ./watch.ts

diff-api-docs:
	@echo "--> diffing local api docs against sentry-api-schema/openapi-derefed.json"
	yarn diff-docs

build: locale

merge-locale-catalogs: build-js-po
	$(PIP) install Babel
	cd src/sentry && sentry django makemessages -i static -l en
	./bin/merge-catalogs en

compile-locale:
	$(PIP) install Babel
	./bin/find-good-catalogs src/sentry/locale/catalogs.json
	cd src/sentry && sentry django compilemessages

install-transifex:
	$(PIP) install transifex-client

push-transifex: merge-locale-catalogs install-transifex
	tx push -s

pull-transifex: install-transifex
	tx pull -a

# Update transifex with new strings that need to be translated
update-transifex: push-transifex

# Pulls new translations from transifex and compiles for usage
update-local-locales: pull-transifex compile-locale

build-chartcuterie-config:
	@echo "--> Building chartcuterie config module"
	yarn build-chartcuterie-config

fetch-release-registry:
	@echo "--> Fetching release registry"
	@echo "from sentry.utils.distutils import sync_registry; sync_registry()" | sentry exec

run-acceptance:
	@echo "--> Running acceptance tests"
	pytest tests/acceptance --cov . --cov-report="xml:.artifacts/acceptance.coverage.xml" --json-report --json-report-file=".artifact/pytest.acceptance.json" --json-report-omit=log
	@echo ""

test-cli: create-db
	@echo "--> Testing CLI"
	rm -rf test_cli
	mkdir test_cli
	cd test_cli && sentry init test_conf
	cd test_cli && sentry --config=test_conf help
	cd test_cli && sentry --config=test_conf upgrade --traceback --noinput
	cd test_cli && sentry --config=test_conf export
	rm -r test_cli
	@echo ""

test-js-build: node-version-check
	@echo "--> Running type check"
	@yarn run tsc -p config/tsconfig.build.json
	@echo "--> Building static assets"
	@NODE_ENV=production yarn webpack-profile > .artifacts/webpack-stats.json

test-js: node-version-check
	@echo "--> Running JavaScript tests"
	@yarn run test
	@echo ""

test-js-ci: node-version-check
	@echo "--> Running CI JavaScript tests"
	@yarn run test-ci
	@echo ""

# COV_ARGS controls extra args passed to pytest to generate covereage
# It's used in test-python-ci. Typically generated an XML coverage file
# Except in .github/workflows/codecov_per_test_coverage.yml
# When it's dynamically changed to include --cov-context=test flag
# See that workflow for more info
COV_ARGS = --cov-report="xml:.artifacts/python.coverage.xml"

test-python-ci:
	@echo "--> Running CI Python tests"
	pytest  --collect-only -q \
		tests \
		--ignore tests/acceptance \
		--ignore tests/apidocs \
		--ignore tests/js \
		--ignore tests/tools \
<<<<<<< HEAD
		--cov . $(COV_ARGS) > testlist
=======
		--cov . $(COV_ARGS) \
		--json-report \
		--json-report-file=".artifacts/pytest.json" \
		--json-report-omit=log
>>>>>>> 02e70ca0
	@echo ""

# it's not possible to change settings.DATABASE after django startup, so
# unfortunately these tests must be run in a separate pytest process. References:
#   * https://docs.djangoproject.com/en/4.2/topics/testing/tools/#overriding-settings
#   * https://code.djangoproject.com/ticket/19031
#   * https://github.com/pombredanne/django-database-constraints/blob/master/runtests.py#L61-L77
test-monolith-dbs:
	@echo "--> Running CI Python tests (SENTRY_USE_MONOLITH_DBS=1)"
	SENTRY_LEGACY_TEST_SUITE=1 \
	SENTRY_USE_MONOLITH_DBS=1 \
	pytest \
	  tests/sentry/backup/test_exhaustive.py \
	  tests/sentry/backup/test_exports.py \
	  tests/sentry/backup/test_imports.py \
	  tests/sentry/backup/test_releases.py \
	  tests/sentry/runner/commands/test_backup.py \
	  --cov . \
	  --cov-report="xml:.artifacts/python.monolith-dbs.coverage.xml" \
	  --json-report \
	  --json-report-file=".artifacts/pytest.monolith-dbs.json" \
	  --json-report-omit=log \
	;
	@echo ""

test-tools:
	@echo "--> Running tools tests"
	@# bogus configuration to force vanilla pytest
	python3 -m pytest -c setup.cfg --confcutdir tests/tools tests/tools -vv --cov=tools --cov=tests/tools --cov-report="xml:.artifacts/tools.coverage.xml"
	@echo ""

# JavaScript relay tests are meant to be run within Symbolicator test suite, as they are parametrized to verify both processing pipelines during migration process.
# Running Locally: Run `sentry devservices up kafka` before starting these tests
test-symbolicator:
	@echo "--> Running symbolicator tests"
	pytest tests/symbolicator -vv --cov . --cov-report="xml:.artifacts/symbolicator.coverage.xml"
	pytest tests/relay_integration/lang/javascript/ -vv -m symbolicator
	pytest tests/relay_integration/lang/java/ -vv -m symbolicator
	@echo ""

test-acceptance: node-version-check
	@echo "--> Building static assets"
	@$(WEBPACK)
	make run-acceptance

# XXX: this is called by `getsentry/relay`
test-relay-integration:
	@echo "--> Running Relay integration tests"
	pytest \
		tests/relay_integration \
		tests/sentry/ingest/ingest_consumer/test_ingest_consumer_kafka.py \
		-vv --cov . --cov-report="xml:.artifacts/relay.coverage.xml"
	@echo ""

test-api-docs: build-api-docs
	yarn run validate-api-examples
	pytest tests/apidocs
	@echo ""

review-python-snapshots:
	@cargo insta --version &> /dev/null || cargo install cargo-insta
	@cargo insta review --workspace-root `pwd` -e pysnap

accept-python-snapshots:
	@cargo insta --version &> /dev/null || cargo install cargo-insta
	@cargo insta accept --workspace-root `pwd` -e pysnap

reject-python-snapshots:
	@cargo insta --version &> /dev/null || cargo install cargo-insta
	@cargo insta reject --workspace-root `pwd` -e pysnap

lint-js:
	@echo "--> Linting javascript"
	bin/lint --js --parseable
	@echo ""


.PHONY: build<|MERGE_RESOLUTION|>--- conflicted
+++ resolved
@@ -136,14 +136,10 @@
 		--ignore tests/apidocs \
 		--ignore tests/js \
 		--ignore tests/tools \
-<<<<<<< HEAD
 		--cov . $(COV_ARGS) > testlist
-=======
-		--cov . $(COV_ARGS) \
 		--json-report \
 		--json-report-file=".artifacts/pytest.json" \
 		--json-report-omit=log
->>>>>>> 02e70ca0
 	@echo ""
 
 # it's not possible to change settings.DATABASE after django startup, so
